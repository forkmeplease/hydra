--- conflicted
+++ resolved
@@ -65,12 +65,8 @@
 	}
 
 	SQLData struct {
-<<<<<<< HEAD
-		ID uuid.UUID `db:"pk"`
-=======
 		ID  uuid.UUID `db:"pk"`
 		NID uuid.UUID `json:"-" db:"nid"`
->>>>>>> 10a3cd77
 		// This field is deprecated and will be removed
 		PKDeprecated int64     `json:"-" db:"pk_deprecated"`
 		Set          string    `db:"sid"`
