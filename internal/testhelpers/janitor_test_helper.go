--- conflicted
+++ resolved
@@ -758,8 +758,6 @@
 			RequestedAt:          time.Now().Round(time.Second).Add(-(lifespan + time.Hour)),
 			Verifier:             fmt.Sprintf("%s_flush-consent-3", uniqueName),
 			CSRF:                 fmt.Sprintf("%s_flush-consent-3", uniqueName),
-<<<<<<< HEAD
-=======
 		},
 	}
 }
@@ -819,7 +817,6 @@
 				Key:   []byte("asdf"),
 				KeyID: fmt.Sprintf("%s_flush-grant-kid-3", uniqueName),
 			},
->>>>>>> 10a3cd77
 		},
 	}
 }