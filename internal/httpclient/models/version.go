--- conflicted
+++ resolved
@@ -10,11 +10,7 @@
 	"github.com/go-openapi/swag"
 )
 
-<<<<<<< HEAD
-// Version Version version
-=======
 // Version Version Version version
->>>>>>> 0bd0b0dd
 //
 // swagger:model version
 type Version struct {
