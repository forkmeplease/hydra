--- conflicted
+++ resolved
@@ -64,14 +64,10 @@
 	// Body.
 	Body *models.OAuth2Client
 
-<<<<<<< HEAD
-	// ID.
-=======
 	/* ID.
 
 	   The id of the OAuth 2.0 Client.
 	*/
->>>>>>> 10a3cd77
 	ID string
 
 	timeout    time.Duration
