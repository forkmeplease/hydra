// Code generated by go-swagger; DO NOT EDIT.

package admin

// This file was generated by the swagger tool.
// Editing this file might prove futile when you re-run the swagger generate command

import (
	"fmt"
	"io"

	"github.com/go-openapi/runtime"
	"github.com/go-openapi/strfmt"

	"github.com/ory/hydra/internal/httpclient/models"
)

// IntrospectOAuth2TokenReader is a Reader for the IntrospectOAuth2Token structure.
type IntrospectOAuth2TokenReader struct {
	formats strfmt.Registry
}

// ReadResponse reads a server response into the received o.
func (o *IntrospectOAuth2TokenReader) ReadResponse(response runtime.ClientResponse, consumer runtime.Consumer) (interface{}, error) {
	switch response.Code() {
	case 200:
		result := NewIntrospectOAuth2TokenOK()
		if err := result.readResponse(response, consumer, o.formats); err != nil {
			return nil, err
		}
		return result, nil
	case 401:
		result := NewIntrospectOAuth2TokenUnauthorized()
		if err := result.readResponse(response, consumer, o.formats); err != nil {
			return nil, err
		}
		return nil, result
	case 500:
		result := NewIntrospectOAuth2TokenInternalServerError()
		if err := result.readResponse(response, consumer, o.formats); err != nil {
			return nil, err
		}
		return nil, result
	default:
		return nil, runtime.NewAPIError("response status code does not match any response statuses defined for this endpoint in the swagger spec", response, response.Code())
	}
}

// NewIntrospectOAuth2TokenOK creates a IntrospectOAuth2TokenOK with default headers values
func NewIntrospectOAuth2TokenOK() *IntrospectOAuth2TokenOK {
	return &IntrospectOAuth2TokenOK{}
}

/* IntrospectOAuth2TokenOK describes a response with status code 200, with default header values.

oAuth2TokenIntrospection
*/
type IntrospectOAuth2TokenOK struct {
	Payload *models.OAuth2TokenIntrospection
}

func (o *IntrospectOAuth2TokenOK) Error() string {
	return fmt.Sprintf("[POST /oauth2/introspect][%d] introspectOAuth2TokenOK  %+v", 200, o.Payload)
}
func (o *IntrospectOAuth2TokenOK) GetPayload() *models.OAuth2TokenIntrospection {
	return o.Payload
}

func (o *IntrospectOAuth2TokenOK) readResponse(response runtime.ClientResponse, consumer runtime.Consumer, formats strfmt.Registry) error {

	o.Payload = new(models.OAuth2TokenIntrospection)

	// response payload
	if err := consumer.Consume(response.Body(), o.Payload); err != nil && err != io.EOF {
		return err
	}

	return nil
}

// NewIntrospectOAuth2TokenUnauthorized creates a IntrospectOAuth2TokenUnauthorized with default headers values
func NewIntrospectOAuth2TokenUnauthorized() *IntrospectOAuth2TokenUnauthorized {
	return &IntrospectOAuth2TokenUnauthorized{}
}

/* IntrospectOAuth2TokenUnauthorized describes a response with status code 401, with default header values.

jsonError
*/
type IntrospectOAuth2TokenUnauthorized struct {
	Payload *models.JSONError
}

func (o *IntrospectOAuth2TokenUnauthorized) Error() string {
	return fmt.Sprintf("[POST /oauth2/introspect][%d] introspectOAuth2TokenUnauthorized  %+v", 401, o.Payload)
}
<<<<<<< HEAD
func (o *IntrospectOAuth2TokenUnauthorized) GetPayload() *models.GenericError {
=======

func (o *IntrospectOAuth2TokenUnauthorized) GetPayload() *models.JSONError {
>>>>>>> db73b441
	return o.Payload
}

func (o *IntrospectOAuth2TokenUnauthorized) readResponse(response runtime.ClientResponse, consumer runtime.Consumer, formats strfmt.Registry) error {

	o.Payload = new(models.JSONError)

	// response payload
	if err := consumer.Consume(response.Body(), o.Payload); err != nil && err != io.EOF {
		return err
	}

	return nil
}

// NewIntrospectOAuth2TokenInternalServerError creates a IntrospectOAuth2TokenInternalServerError with default headers values
func NewIntrospectOAuth2TokenInternalServerError() *IntrospectOAuth2TokenInternalServerError {
	return &IntrospectOAuth2TokenInternalServerError{}
}

/* IntrospectOAuth2TokenInternalServerError describes a response with status code 500, with default header values.

jsonError
*/
type IntrospectOAuth2TokenInternalServerError struct {
	Payload *models.JSONError
}

func (o *IntrospectOAuth2TokenInternalServerError) Error() string {
	return fmt.Sprintf("[POST /oauth2/introspect][%d] introspectOAuth2TokenInternalServerError  %+v", 500, o.Payload)
}
<<<<<<< HEAD
func (o *IntrospectOAuth2TokenInternalServerError) GetPayload() *models.GenericError {
=======

func (o *IntrospectOAuth2TokenInternalServerError) GetPayload() *models.JSONError {
>>>>>>> db73b441
	return o.Payload
}

func (o *IntrospectOAuth2TokenInternalServerError) readResponse(response runtime.ClientResponse, consumer runtime.Consumer, formats strfmt.Registry) error {

	o.Payload = new(models.JSONError)

	// response payload
	if err := consumer.Consume(response.Body(), o.Payload); err != nil && err != io.EOF {
		return err
	}

	return nil
}<|MERGE_RESOLUTION|>--- conflicted
+++ resolved
@@ -41,8 +41,9 @@
 			return nil, err
 		}
 		return nil, result
+
 	default:
-		return nil, runtime.NewAPIError("response status code does not match any response statuses defined for this endpoint in the swagger spec", response, response.Code())
+		return nil, runtime.NewAPIError("unknown error", response, response.Code())
 	}
 }
 
@@ -51,7 +52,7 @@
 	return &IntrospectOAuth2TokenOK{}
 }
 
-/* IntrospectOAuth2TokenOK describes a response with status code 200, with default header values.
+/*IntrospectOAuth2TokenOK handles this case with default header values.
 
 oAuth2TokenIntrospection
 */
@@ -62,6 +63,7 @@
 func (o *IntrospectOAuth2TokenOK) Error() string {
 	return fmt.Sprintf("[POST /oauth2/introspect][%d] introspectOAuth2TokenOK  %+v", 200, o.Payload)
 }
+
 func (o *IntrospectOAuth2TokenOK) GetPayload() *models.OAuth2TokenIntrospection {
 	return o.Payload
 }
@@ -83,7 +85,7 @@
 	return &IntrospectOAuth2TokenUnauthorized{}
 }
 
-/* IntrospectOAuth2TokenUnauthorized describes a response with status code 401, with default header values.
+/*IntrospectOAuth2TokenUnauthorized handles this case with default header values.
 
 jsonError
 */
@@ -94,12 +96,8 @@
 func (o *IntrospectOAuth2TokenUnauthorized) Error() string {
 	return fmt.Sprintf("[POST /oauth2/introspect][%d] introspectOAuth2TokenUnauthorized  %+v", 401, o.Payload)
 }
-<<<<<<< HEAD
-func (o *IntrospectOAuth2TokenUnauthorized) GetPayload() *models.GenericError {
-=======
 
 func (o *IntrospectOAuth2TokenUnauthorized) GetPayload() *models.JSONError {
->>>>>>> db73b441
 	return o.Payload
 }
 
@@ -120,7 +118,7 @@
 	return &IntrospectOAuth2TokenInternalServerError{}
 }
 
-/* IntrospectOAuth2TokenInternalServerError describes a response with status code 500, with default header values.
+/*IntrospectOAuth2TokenInternalServerError handles this case with default header values.
 
 jsonError
 */
@@ -131,12 +129,8 @@
 func (o *IntrospectOAuth2TokenInternalServerError) Error() string {
 	return fmt.Sprintf("[POST /oauth2/introspect][%d] introspectOAuth2TokenInternalServerError  %+v", 500, o.Payload)
 }
-<<<<<<< HEAD
-func (o *IntrospectOAuth2TokenInternalServerError) GetPayload() *models.GenericError {
-=======
 
 func (o *IntrospectOAuth2TokenInternalServerError) GetPayload() *models.JSONError {
->>>>>>> db73b441
 	return o.Payload
 }
 
