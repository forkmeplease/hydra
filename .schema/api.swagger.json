{
  "consumes": [
    "application/json",
    "application/x-www-form-urlencoded"
  ],
  "produces": [
    "application/json"
  ],
  "schemes": [
    "http",
    "https"
  ],
  "swagger": "2.0",
  "info": {
    "description": "Welcome to the ORY Hydra HTTP API documentation. You will find documentation for all HTTP APIs here.",
    "title": "ORY Hydra",
    "version": "latest"
  },
  "basePath": "/",
  "paths": {
    "/.well-known/jwks.json": {
      "get": {
        "description": "This endpoint returns JSON Web Keys to be used as public keys for verifying OpenID Connect ID Tokens and,\nif enabled, OAuth 2.0 JWT Access Tokens. This endpoint can be used with client libraries like\n[node-jwks-rsa](https://github.com/auth0/node-jwks-rsa) among others.",
        "consumes": [
          "application/json"
        ],
        "produces": [
          "application/json"
        ],
        "schemes": [
          "http",
          "https"
        ],
        "tags": [
          "public"
        ],
        "summary": "JSON Web Keys Discovery",
        "operationId": "wellKnown",
        "responses": {
          "200": {
            "description": "JSONWebKeySet",
            "schema": {
              "$ref": "#/definitions/JSONWebKeySet"
            }
          },
          "500": {
            "description": "genericError",
            "schema": {
              "$ref": "#/definitions/genericError"
            }
          }
        }
      }
    },
    "/.well-known/openid-configuration": {
      "get": {
        "description": "The well known endpoint an be used to retrieve information for OpenID Connect clients. We encourage you to not roll\nyour own OpenID Connect client but to use an OpenID Connect client library instead. You can learn more on this\nflow at https://openid.net/specs/openid-connect-discovery-1_0.html .\n\nPopular libraries for OpenID Connect clients include oidc-client-js (JavaScript), go-oidc (Golang), and others.\nFor a full list of clients go here: https://openid.net/developers/certified/",
        "produces": [
          "application/json"
        ],
        "schemes": [
          "http",
          "https"
        ],
        "tags": [
          "public"
        ],
        "summary": "OpenID Connect Discovery",
        "operationId": "discoverOpenIDConfiguration",
        "responses": {
          "200": {
            "description": "wellKnown",
            "schema": {
              "$ref": "#/definitions/wellKnown"
            }
          },
          "401": {
            "description": "genericError",
            "schema": {
              "$ref": "#/definitions/genericError"
            }
          },
          "500": {
            "description": "genericError",
            "schema": {
              "$ref": "#/definitions/genericError"
            }
          }
        }
      }
    },
    "/clients": {
      "get": {
        "description": "This endpoint lists all clients in the database, and never returns client secrets.\n\nOAuth 2.0 clients are used to perform OAuth 2.0 and OpenID Connect flows. Usually, OAuth 2.0 clients are generated for applications which want to consume your OAuth 2.0 or OpenID Connect capabilities. To manage ORY Hydra, you will need an OAuth 2.0 Client as well. Make sure that this endpoint is well protected and only callable by first-party components.\nThe \"Link\" header is also included in successful responses, which contains one or more links for pagination, formatted like so: '\u003chttps://hydra-url/admin/clients?limit={limit}\u0026offset={offset}\u003e; rel=\"{page}\"', where page is one of the following applicable pages: 'first', 'next', 'last', and 'previous'.\nMultiple links can be included in this header, and will be separated by a comma.",
        "consumes": [
          "application/json"
        ],
        "produces": [
          "application/json"
        ],
        "schemes": [
          "http",
          "https"
        ],
        "tags": [
          "admin"
        ],
        "summary": "List OAuth 2.0 Clients",
        "operationId": "listOAuth2Clients",
        "parameters": [
          {
            "type": "integer",
            "format": "int64",
            "description": "The maximum amount of policies returned.",
            "name": "limit",
            "in": "query"
          },
          {
            "type": "integer",
            "format": "int64",
            "description": "The offset from where to start looking.",
            "name": "offset",
            "in": "query"
          }
        ],
        "responses": {
          "200": {
            "description": "A list of clients.",
            "schema": {
              "type": "array",
              "items": {
                "$ref": "#/definitions/oAuth2Client"
              }
            }
          },
          "500": {
            "description": "genericError",
            "schema": {
              "$ref": "#/definitions/genericError"
            }
          }
        }
      },
      "post": {
        "description": "Create a new OAuth 2.0 client If you pass `client_secret` the secret will be used, otherwise a random secret will be generated. The secret will be returned in the response and you will not be able to retrieve it later on. Write the secret down and keep it somwhere safe.\n\nOAuth 2.0 clients are used to perform OAuth 2.0 and OpenID Connect flows. Usually, OAuth 2.0 clients are generated for applications which want to consume your OAuth 2.0 or OpenID Connect capabilities. To manage ORY Hydra, you will need an OAuth 2.0 Client as well. Make sure that this endpoint is well protected and only callable by first-party components.",
        "consumes": [
          "application/json"
        ],
        "produces": [
          "application/json"
        ],
        "schemes": [
          "http",
          "https"
        ],
        "tags": [
          "admin"
        ],
        "summary": "Create an OAuth 2.0 client",
        "operationId": "createOAuth2Client",
        "parameters": [
          {
            "name": "Body",
            "in": "body",
            "required": true,
            "schema": {
              "$ref": "#/definitions/oAuth2Client"
            }
          }
        ],
        "responses": {
          "201": {
            "description": "oAuth2Client",
            "schema": {
              "$ref": "#/definitions/oAuth2Client"
            }
          },
          "400": {
            "description": "genericError",
            "schema": {
              "$ref": "#/definitions/genericError"
            }
          },
          "409": {
            "description": "genericError",
            "schema": {
              "$ref": "#/definitions/genericError"
            }
          },
          "500": {
            "description": "genericError",
            "schema": {
              "$ref": "#/definitions/genericError"
            }
          }
        }
      }
    },
    "/clients/{id}": {
      "get": {
        "description": "Get an OAUth 2.0 client by its ID. This endpoint never returns passwords.\n\nOAuth 2.0 clients are used to perform OAuth 2.0 and OpenID Connect flows. Usually, OAuth 2.0 clients are generated for applications which want to consume your OAuth 2.0 or OpenID Connect capabilities. To manage ORY Hydra, you will need an OAuth 2.0 Client as well. Make sure that this endpoint is well protected and only callable by first-party components.",
        "consumes": [
          "application/json"
        ],
        "produces": [
          "application/json"
        ],
        "schemes": [
          "http",
          "https"
        ],
        "tags": [
          "admin"
        ],
        "summary": "Get an OAuth 2.0 Client.",
        "operationId": "getOAuth2Client",
        "parameters": [
          {
            "type": "string",
            "description": "The id of the OAuth 2.0 Client.",
            "name": "id",
            "in": "path",
            "required": true
          }
        ],
        "responses": {
          "200": {
            "description": "oAuth2Client",
            "schema": {
              "$ref": "#/definitions/oAuth2Client"
            }
          },
          "401": {
            "description": "genericError",
            "schema": {
              "$ref": "#/definitions/genericError"
            }
          },
          "500": {
            "description": "genericError",
            "schema": {
              "$ref": "#/definitions/genericError"
            }
          }
        }
      },
      "put": {
        "description": "Update an existing OAuth 2.0 Client. If you pass `client_secret` the secret will be updated and returned via the API. This is the only time you will be able to retrieve the client secret, so write it down and keep it safe.\n\nOAuth 2.0 clients are used to perform OAuth 2.0 and OpenID Connect flows. Usually, OAuth 2.0 clients are generated for applications which want to consume your OAuth 2.0 or OpenID Connect capabilities. To manage ORY Hydra, you will need an OAuth 2.0 Client as well. Make sure that this endpoint is well protected and only callable by first-party components.",
        "consumes": [
          "application/json"
        ],
        "produces": [
          "application/json"
        ],
        "schemes": [
          "http",
          "https"
        ],
        "tags": [
          "admin"
        ],
        "summary": "Update an OAuth 2.0 Client",
        "operationId": "updateOAuth2Client",
        "parameters": [
          {
            "type": "string",
            "name": "id",
            "in": "path",
            "required": true
          },
          {
            "name": "Body",
            "in": "body",
            "required": true,
            "schema": {
              "$ref": "#/definitions/oAuth2Client"
            }
          }
        ],
        "responses": {
          "200": {
            "description": "oAuth2Client",
            "schema": {
              "$ref": "#/definitions/oAuth2Client"
            }
          },
          "500": {
            "description": "genericError",
            "schema": {
              "$ref": "#/definitions/genericError"
            }
          }
        }
      },
      "delete": {
        "description": "Delete an existing OAuth 2.0 Client by its ID.\n\nOAuth 2.0 clients are used to perform OAuth 2.0 and OpenID Connect flows. Usually, OAuth 2.0 clients are generated for applications which want to consume your OAuth 2.0 or OpenID Connect capabilities. To manage ORY Hydra, you will need an OAuth 2.0 Client as well. Make sure that this endpoint is well protected and only callable by first-party components.",
        "consumes": [
          "application/json"
        ],
        "produces": [
          "application/json"
        ],
        "schemes": [
          "http",
          "https"
        ],
        "tags": [
          "admin"
        ],
        "summary": "Deletes an OAuth 2.0 Client",
        "operationId": "deleteOAuth2Client",
        "parameters": [
          {
            "type": "string",
            "description": "The id of the OAuth 2.0 Client.",
            "name": "id",
            "in": "path",
            "required": true
          }
        ],
        "responses": {
          "204": {
            "description": "Empty responses are sent when, for example, resources are deleted. The HTTP status code for empty responses is\ntypically 201."
          },
          "404": {
            "description": "genericError",
            "schema": {
              "$ref": "#/definitions/genericError"
            }
          },
          "500": {
            "description": "genericError",
            "schema": {
              "$ref": "#/definitions/genericError"
            }
          }
        }
      }
    },
    "/health/alive": {
      "get": {
        "description": "This endpoint returns a 200 status code when the HTTP server is up running.\nThis status does currently not include checks whether the database connection is working.\n\nIf the service supports TLS Edge Termination, this endpoint does not require the\n`X-Forwarded-Proto` header to be set.\n\nBe aware that if you are running multiple nodes of this service, the health status will never\nrefer to the cluster state, only to a single instance.",
        "produces": [
          "application/json"
        ],
        "tags": [
          "admin"
        ],
        "summary": "Check alive status",
        "operationId": "isInstanceAlive",
        "responses": {
          "200": {
            "description": "healthStatus",
            "schema": {
              "$ref": "#/definitions/healthStatus"
            }
          },
          "500": {
            "description": "genericError",
            "schema": {
              "$ref": "#/definitions/genericError"
            }
          }
        }
      }
    },
    "/health/ready": {
      "get": {
        "description": "This endpoint returns a 200 status code when the HTTP server is up running and the environment dependencies (e.g.\nthe database) are responsive as well.\n\nIf the service supports TLS Edge Termination, this endpoint does not require the\n`X-Forwarded-Proto` header to be set.\n\nBe aware that if you are running multiple nodes of this service, the health status will never\nrefer to the cluster state, only to a single instance.",
        "produces": [
          "application/json"
        ],
        "tags": [
          "public"
        ],
        "summary": "Check readiness status",
        "operationId": "isInstanceReady",
        "responses": {
          "200": {
            "description": "healthStatus",
            "schema": {
              "$ref": "#/definitions/healthStatus"
            }
          },
          "503": {
            "description": "healthNotReadyStatus",
            "schema": {
              "$ref": "#/definitions/healthNotReadyStatus"
            }
          }
        }
      }
    },
    "/keys/{set}": {
      "get": {
        "description": "This endpoint can be used to retrieve JWK Sets stored in ORY Hydra.\n\nA JSON Web Key (JWK) is a JavaScript Object Notation (JSON) data structure that represents a cryptographic key. A JWK Set is a JSON data structure that represents a set of JWKs. A JSON Web Key is identified by its set and key id. ORY Hydra uses this functionality to store cryptographic keys used for TLS and JSON Web Tokens (such as OpenID Connect ID tokens), and allows storing user-defined keys as well.",
        "consumes": [
          "application/json"
        ],
        "produces": [
          "application/json"
        ],
        "schemes": [
          "http",
          "https"
        ],
        "tags": [
          "admin"
        ],
        "summary": "Retrieve a JSON Web Key Set",
        "operationId": "getJsonWebKeySet",
        "parameters": [
          {
            "type": "string",
            "description": "The set",
            "name": "set",
            "in": "path",
            "required": true
          }
        ],
        "responses": {
          "200": {
            "description": "JSONWebKeySet",
            "schema": {
              "$ref": "#/definitions/JSONWebKeySet"
            }
          },
          "401": {
            "description": "genericError",
            "schema": {
              "$ref": "#/definitions/genericError"
            }
          },
          "403": {
            "description": "genericError",
            "schema": {
              "$ref": "#/definitions/genericError"
            }
          },
          "500": {
            "description": "genericError",
            "schema": {
              "$ref": "#/definitions/genericError"
            }
          }
        }
      },
      "put": {
        "description": "Use this method if you do not want to let Hydra generate the JWKs for you, but instead save your own.\n\nA JSON Web Key (JWK) is a JavaScript Object Notation (JSON) data structure that represents a cryptographic key. A JWK Set is a JSON data structure that represents a set of JWKs. A JSON Web Key is identified by its set and key id. ORY Hydra uses this functionality to store cryptographic keys used for TLS and JSON Web Tokens (such as OpenID Connect ID tokens), and allows storing user-defined keys as well.",
        "consumes": [
          "application/json"
        ],
        "produces": [
          "application/json"
        ],
        "schemes": [
          "http",
          "https"
        ],
        "tags": [
          "admin"
        ],
        "summary": "Update a JSON Web Key Set",
        "operationId": "updateJsonWebKeySet",
        "parameters": [
          {
            "type": "string",
            "description": "The set",
            "name": "set",
            "in": "path",
            "required": true
          },
          {
            "name": "Body",
            "in": "body",
            "schema": {
              "$ref": "#/definitions/JSONWebKeySet"
            }
          }
        ],
        "responses": {
          "200": {
            "description": "JSONWebKeySet",
            "schema": {
              "$ref": "#/definitions/JSONWebKeySet"
            }
          },
          "401": {
            "description": "genericError",
            "schema": {
              "$ref": "#/definitions/genericError"
            }
          },
          "403": {
            "description": "genericError",
            "schema": {
              "$ref": "#/definitions/genericError"
            }
          },
          "500": {
            "description": "genericError",
            "schema": {
              "$ref": "#/definitions/genericError"
            }
          }
        }
      },
      "post": {
        "description": "This endpoint is capable of generating JSON Web Key Sets for you. There a different strategies available, such as symmetric cryptographic keys (HS256, HS512) and asymetric cryptographic keys (RS256, ECDSA). If the specified JSON Web Key Set does not exist, it will be created.\n\nA JSON Web Key (JWK) is a JavaScript Object Notation (JSON) data structure that represents a cryptographic key. A JWK Set is a JSON data structure that represents a set of JWKs. A JSON Web Key is identified by its set and key id. ORY Hydra uses this functionality to store cryptographic keys used for TLS and JSON Web Tokens (such as OpenID Connect ID tokens), and allows storing user-defined keys as well.",
        "consumes": [
          "application/json"
        ],
        "produces": [
          "application/json"
        ],
        "schemes": [
          "http",
          "https"
        ],
        "tags": [
          "admin"
        ],
        "summary": "Generate a new JSON Web Key",
        "operationId": "createJsonWebKeySet",
        "parameters": [
          {
            "type": "string",
            "description": "The set",
            "name": "set",
            "in": "path",
            "required": true
          },
          {
            "name": "Body",
            "in": "body",
            "schema": {
              "$ref": "#/definitions/jsonWebKeySetGeneratorRequest"
            }
          }
        ],
        "responses": {
          "201": {
            "description": "JSONWebKeySet",
            "schema": {
              "$ref": "#/definitions/JSONWebKeySet"
            }
          },
          "401": {
            "description": "genericError",
            "schema": {
              "$ref": "#/definitions/genericError"
            }
          },
          "403": {
            "description": "genericError",
            "schema": {
              "$ref": "#/definitions/genericError"
            }
          },
          "500": {
            "description": "genericError",
            "schema": {
              "$ref": "#/definitions/genericError"
            }
          }
        }
      },
      "delete": {
        "description": "Use this endpoint to delete a complete JSON Web Key Set and all the keys in that set.\n\nA JSON Web Key (JWK) is a JavaScript Object Notation (JSON) data structure that represents a cryptographic key. A JWK Set is a JSON data structure that represents a set of JWKs. A JSON Web Key is identified by its set and key id. ORY Hydra uses this functionality to store cryptographic keys used for TLS and JSON Web Tokens (such as OpenID Connect ID tokens), and allows storing user-defined keys as well.",
        "consumes": [
          "application/json"
        ],
        "produces": [
          "application/json"
        ],
        "schemes": [
          "http",
          "https"
        ],
        "tags": [
          "admin"
        ],
        "summary": "Delete a JSON Web Key Set",
        "operationId": "deleteJsonWebKeySet",
        "parameters": [
          {
            "type": "string",
            "description": "The set",
            "name": "set",
            "in": "path",
            "required": true
          }
        ],
        "responses": {
          "204": {
            "description": "Empty responses are sent when, for example, resources are deleted. The HTTP status code for empty responses is\ntypically 201."
          },
          "401": {
            "description": "genericError",
            "schema": {
              "$ref": "#/definitions/genericError"
            }
          },
          "403": {
            "description": "genericError",
            "schema": {
              "$ref": "#/definitions/genericError"
            }
          },
          "500": {
            "description": "genericError",
            "schema": {
              "$ref": "#/definitions/genericError"
            }
          }
        }
      }
    },
    "/keys/{set}/{kid}": {
      "get": {
        "description": "This endpoint returns a singular JSON Web Key, identified by the set and the specific key ID (kid).",
        "consumes": [
          "application/json"
        ],
        "produces": [
          "application/json"
        ],
        "schemes": [
          "http",
          "https"
        ],
        "tags": [
          "admin"
        ],
        "summary": "Fetch a JSON Web Key",
        "operationId": "getJsonWebKey",
        "parameters": [
          {
            "type": "string",
            "description": "The kid of the desired key",
            "name": "kid",
            "in": "path",
            "required": true
          },
          {
            "type": "string",
            "description": "The set",
            "name": "set",
            "in": "path",
            "required": true
          }
        ],
        "responses": {
          "200": {
            "description": "JSONWebKeySet",
            "schema": {
              "$ref": "#/definitions/JSONWebKeySet"
            }
          },
          "404": {
            "description": "genericError",
            "schema": {
              "$ref": "#/definitions/genericError"
            }
          },
          "500": {
            "description": "genericError",
            "schema": {
              "$ref": "#/definitions/genericError"
            }
          }
        }
      },
      "put": {
        "description": "Use this method if you do not want to let Hydra generate the JWKs for you, but instead save your own.\n\nA JSON Web Key (JWK) is a JavaScript Object Notation (JSON) data structure that represents a cryptographic key. A JWK Set is a JSON data structure that represents a set of JWKs. A JSON Web Key is identified by its set and key id. ORY Hydra uses this functionality to store cryptographic keys used for TLS and JSON Web Tokens (such as OpenID Connect ID tokens), and allows storing user-defined keys as well.",
        "consumes": [
          "application/json"
        ],
        "produces": [
          "application/json"
        ],
        "schemes": [
          "http",
          "https"
        ],
        "tags": [
          "admin"
        ],
        "summary": "Update a JSON Web Key",
        "operationId": "updateJsonWebKey",
        "parameters": [
          {
            "type": "string",
            "description": "The kid of the desired key",
            "name": "kid",
            "in": "path",
            "required": true
          },
          {
            "type": "string",
            "description": "The set",
            "name": "set",
            "in": "path",
            "required": true
          },
          {
            "name": "Body",
            "in": "body",
            "schema": {
              "$ref": "#/definitions/JSONWebKey"
            }
          }
        ],
        "responses": {
          "200": {
            "description": "JSONWebKey",
            "schema": {
              "$ref": "#/definitions/JSONWebKey"
            }
          },
          "401": {
            "description": "genericError",
            "schema": {
              "$ref": "#/definitions/genericError"
            }
          },
          "403": {
            "description": "genericError",
            "schema": {
              "$ref": "#/definitions/genericError"
            }
          },
          "500": {
            "description": "genericError",
            "schema": {
              "$ref": "#/definitions/genericError"
            }
          }
        }
      },
      "delete": {
        "description": "Use this endpoint to delete a single JSON Web Key.\n\nA JSON Web Key (JWK) is a JavaScript Object Notation (JSON) data structure that represents a cryptographic key. A JWK Set is a JSON data structure that represents a set of JWKs. A JSON Web Key is identified by its set and key id. ORY Hydra uses this functionality to store cryptographic keys used for TLS and JSON Web Tokens (such as OpenID Connect ID tokens), and allows storing user-defined keys as well.",
        "consumes": [
          "application/json"
        ],
        "produces": [
          "application/json"
        ],
        "schemes": [
          "http",
          "https"
        ],
        "tags": [
          "admin"
        ],
        "summary": "Delete a JSON Web Key",
        "operationId": "deleteJsonWebKey",
        "parameters": [
          {
            "type": "string",
            "description": "The kid of the desired key",
            "name": "kid",
            "in": "path",
            "required": true
          },
          {
            "type": "string",
            "description": "The set",
            "name": "set",
            "in": "path",
            "required": true
          }
        ],
        "responses": {
          "204": {
            "description": "Empty responses are sent when, for example, resources are deleted. The HTTP status code for empty responses is\ntypically 201."
          },
          "401": {
            "description": "genericError",
            "schema": {
              "$ref": "#/definitions/genericError"
            }
          },
          "403": {
            "description": "genericError",
            "schema": {
              "$ref": "#/definitions/genericError"
            }
          },
          "500": {
            "description": "genericError",
            "schema": {
              "$ref": "#/definitions/genericError"
            }
          }
        }
      }
    },
    "/metrics/prometheus": {
      "get": {
        "description": "```\nmetadata:\nannotations:\nprometheus.io/port: \"4445\"\nprometheus.io/path: \"/metrics/prometheus\"\n```",
        "produces": [
          "plain/text"
        ],
        "tags": [
          "admin"
        ],
        "summary": "Get snapshot metrics from the Hydra service. If you're using k8s, you can then add annotations to\nyour deployment like so:",
        "operationId": "prometheus",
        "responses": {
          "200": {
            "description": "Empty responses are sent when, for example, resources are deleted. The HTTP status code for empty responses is\ntypically 201."
          }
        }
      }
    },
    "/oauth2/auth": {
      "get": {
        "description": "This endpoint is not documented here because you should never use your own implementation to perform OAuth2 flows.\nOAuth2 is a very popular protocol and a library for your programming language will exists.\n\nTo learn more about this flow please refer to the specification: https://tools.ietf.org/html/rfc6749",
        "consumes": [
          "application/x-www-form-urlencoded"
        ],
        "schemes": [
          "http",
          "https"
        ],
        "tags": [
          "public"
        ],
        "summary": "The OAuth 2.0 authorize endpoint",
        "operationId": "oauthAuth",
        "responses": {
          "302": {
            "description": "Empty responses are sent when, for example, resources are deleted. The HTTP status code for empty responses is\ntypically 201."
          },
          "401": {
            "description": "genericError",
            "schema": {
              "$ref": "#/definitions/genericError"
            }
          },
          "500": {
            "description": "genericError",
            "schema": {
              "$ref": "#/definitions/genericError"
            }
          }
        }
      }
    },
    "/oauth2/auth/requests/consent": {
      "get": {
        "description": "When an authorization code, hybrid, or implicit OAuth 2.0 Flow is initiated, ORY Hydra asks the login provider\nto authenticate the subject and then tell ORY Hydra now about it. If the subject authenticated, he/she must now be asked if\nthe OAuth 2.0 Client which initiated the flow should be allowed to access the resources on the subject's behalf.\n\nThe consent provider which handles this request and is a web app implemented and hosted by you. It shows a subject interface which asks the subject to\ngrant or deny the client access to the requested scope (\"Application my-dropbox-app wants write access to all your private files\").\n\nThe consent challenge is appended to the consent provider's URL to which the subject's user-agent (browser) is redirected to. The consent\nprovider uses that challenge to fetch information on the OAuth2 request and then tells ORY Hydra if the subject accepted\nor rejected the request.",
        "consumes": [
          "application/json"
        ],
        "produces": [
          "application/json"
        ],
        "schemes": [
          "http",
          "https"
        ],
        "tags": [
          "admin"
        ],
        "summary": "Get consent request information",
        "operationId": "getConsentRequest",
        "parameters": [
          {
            "type": "string",
            "name": "consent_challenge",
            "in": "query",
            "required": true
          }
        ],
        "responses": {
          "200": {
            "description": "consentRequest",
            "schema": {
              "$ref": "#/definitions/consentRequest"
            }
          },
          "404": {
            "description": "genericError",
            "schema": {
              "$ref": "#/definitions/genericError"
            }
          },
          "409": {
            "description": "genericError",
            "schema": {
              "$ref": "#/definitions/genericError"
            }
          },
          "500": {
            "description": "genericError",
            "schema": {
              "$ref": "#/definitions/genericError"
            }
          }
        }
      }
    },
    "/oauth2/auth/requests/consent/accept": {
      "put": {
        "description": "When an authorization code, hybrid, or implicit OAuth 2.0 Flow is initiated, ORY Hydra asks the login provider\nto authenticate the subject and then tell ORY Hydra now about it. If the subject authenticated, he/she must now be asked if\nthe OAuth 2.0 Client which initiated the flow should be allowed to access the resources on the subject's behalf.\n\nThe consent provider which handles this request and is a web app implemented and hosted by you. It shows a subject interface which asks the subject to\ngrant or deny the client access to the requested scope (\"Application my-dropbox-app wants write access to all your private files\").\n\nThe consent challenge is appended to the consent provider's URL to which the subject's user-agent (browser) is redirected to. The consent\nprovider uses that challenge to fetch information on the OAuth2 request and then tells ORY Hydra if the subject accepted\nor rejected the request.\n\nThis endpoint tells ORY Hydra that the subject has authorized the OAuth 2.0 client to access resources on his/her behalf.\nThe consent provider includes additional information, such as session data for access and ID tokens, and if the\nconsent request should be used as basis for future requests.\n\nThe response contains a redirect URL which the consent provider should redirect the user-agent to.",
        "consumes": [
          "application/json"
        ],
        "produces": [
          "application/json"
        ],
        "schemes": [
          "http",
          "https"
        ],
        "tags": [
          "admin"
        ],
        "summary": "Accept a consent request",
        "operationId": "acceptConsentRequest",
        "parameters": [
          {
            "type": "string",
            "name": "consent_challenge",
            "in": "query",
            "required": true
          },
          {
            "name": "Body",
            "in": "body",
            "schema": {
              "$ref": "#/definitions/acceptConsentRequest"
            }
          }
        ],
        "responses": {
          "200": {
            "description": "completedRequest",
            "schema": {
              "$ref": "#/definitions/completedRequest"
            }
          },
          "404": {
            "description": "genericError",
            "schema": {
              "$ref": "#/definitions/genericError"
            }
          },
          "500": {
            "description": "genericError",
            "schema": {
              "$ref": "#/definitions/genericError"
            }
          }
        }
      }
    },
    "/oauth2/auth/requests/consent/reject": {
      "put": {
        "description": "When an authorization code, hybrid, or implicit OAuth 2.0 Flow is initiated, ORY Hydra asks the login provider\nto authenticate the subject and then tell ORY Hydra now about it. If the subject authenticated, he/she must now be asked if\nthe OAuth 2.0 Client which initiated the flow should be allowed to access the resources on the subject's behalf.\n\nThe consent provider which handles this request and is a web app implemented and hosted by you. It shows a subject interface which asks the subject to\ngrant or deny the client access to the requested scope (\"Application my-dropbox-app wants write access to all your private files\").\n\nThe consent challenge is appended to the consent provider's URL to which the subject's user-agent (browser) is redirected to. The consent\nprovider uses that challenge to fetch information on the OAuth2 request and then tells ORY Hydra if the subject accepted\nor rejected the request.\n\nThis endpoint tells ORY Hydra that the subject has not authorized the OAuth 2.0 client to access resources on his/her behalf.\nThe consent provider must include a reason why the consent was not granted.\n\nThe response contains a redirect URL which the consent provider should redirect the user-agent to.",
        "consumes": [
          "application/json"
        ],
        "produces": [
          "application/json"
        ],
        "schemes": [
          "http",
          "https"
        ],
        "tags": [
          "admin"
        ],
        "summary": "Reject a consent request",
        "operationId": "rejectConsentRequest",
        "parameters": [
          {
            "type": "string",
            "name": "consent_challenge",
            "in": "query",
            "required": true
          },
          {
            "name": "Body",
            "in": "body",
            "schema": {
              "$ref": "#/definitions/rejectRequest"
            }
          }
        ],
        "responses": {
          "200": {
            "description": "completedRequest",
            "schema": {
              "$ref": "#/definitions/completedRequest"
            }
          },
          "404": {
            "description": "genericError",
            "schema": {
              "$ref": "#/definitions/genericError"
            }
          },
          "500": {
            "description": "genericError",
            "schema": {
              "$ref": "#/definitions/genericError"
            }
          }
        }
      }
    },
    "/oauth2/auth/requests/login": {
      "get": {
        "description": "When an authorization code, hybrid, or implicit OAuth 2.0 Flow is initiated, ORY Hydra asks the login provider\n(sometimes called \"identity provider\") to authenticate the subject and then tell ORY Hydra now about it. The login\nprovider is an web-app you write and host, and it must be able to authenticate (\"show the subject a login screen\")\na subject (in OAuth2 the proper name for subject is \"resource owner\").\n\nThe authentication challenge is appended to the login provider URL to which the subject's user-agent (browser) is redirected to. The login\nprovider uses that challenge to fetch information on the OAuth2 request and then accept or reject the requested authentication process.",
        "consumes": [
          "application/json"
        ],
        "produces": [
          "application/json"
        ],
        "schemes": [
          "http",
          "https"
        ],
        "tags": [
          "admin"
        ],
        "summary": "Get a login request",
        "operationId": "getLoginRequest",
        "parameters": [
          {
            "type": "string",
            "name": "login_challenge",
            "in": "query",
            "required": true
          }
        ],
        "responses": {
          "200": {
            "description": "loginRequest",
            "schema": {
              "$ref": "#/definitions/loginRequest"
            }
          },
          "400": {
            "description": "genericError",
            "schema": {
              "$ref": "#/definitions/genericError"
            }
          },
          "404": {
            "description": "genericError",
            "schema": {
              "$ref": "#/definitions/genericError"
            }
          },
          "409": {
            "description": "genericError",
            "schema": {
              "$ref": "#/definitions/genericError"
            }
          },
          "500": {
            "description": "genericError",
            "schema": {
              "$ref": "#/definitions/genericError"
            }
          }
        }
      }
    },
    "/oauth2/auth/requests/login/accept": {
      "put": {
        "description": "When an authorization code, hybrid, or implicit OAuth 2.0 Flow is initiated, ORY Hydra asks the login provider\n(sometimes called \"identity provider\") to authenticate the subject and then tell ORY Hydra now about it. The login\nprovider is an web-app you write and host, and it must be able to authenticate (\"show the subject a login screen\")\na subject (in OAuth2 the proper name for subject is \"resource owner\").\n\nThe authentication challenge is appended to the login provider URL to which the subject's user-agent (browser) is redirected to. The login\nprovider uses that challenge to fetch information on the OAuth2 request and then accept or reject the requested authentication process.\n\nThis endpoint tells ORY Hydra that the subject has successfully authenticated and includes additional information such as\nthe subject's ID and if ORY Hydra should remember the subject's subject agent for future authentication attempts by setting\na cookie.\n\nThe response contains a redirect URL which the login provider should redirect the user-agent to.",
        "consumes": [
          "application/json"
        ],
        "produces": [
          "application/json"
        ],
        "schemes": [
          "http",
          "https"
        ],
        "tags": [
          "admin"
        ],
        "summary": "Accept a login request",
        "operationId": "acceptLoginRequest",
        "parameters": [
          {
            "type": "string",
            "name": "login_challenge",
            "in": "query",
            "required": true
          },
          {
            "name": "Body",
            "in": "body",
            "schema": {
              "$ref": "#/definitions/acceptLoginRequest"
            }
          }
        ],
        "responses": {
          "200": {
            "description": "completedRequest",
            "schema": {
              "$ref": "#/definitions/completedRequest"
            }
          },
          "401": {
            "description": "genericError",
            "schema": {
              "$ref": "#/definitions/genericError"
            }
          },
          "404": {
            "description": "genericError",
            "schema": {
              "$ref": "#/definitions/genericError"
            }
          },
          "500": {
            "description": "genericError",
            "schema": {
              "$ref": "#/definitions/genericError"
            }
          }
        }
      }
    },
    "/oauth2/auth/requests/login/reject": {
      "put": {
        "description": "When an authorization code, hybrid, or implicit OAuth 2.0 Flow is initiated, ORY Hydra asks the login provider\n(sometimes called \"identity provider\") to authenticate the subject and then tell ORY Hydra now about it. The login\nprovider is an web-app you write and host, and it must be able to authenticate (\"show the subject a login screen\")\na subject (in OAuth2 the proper name for subject is \"resource owner\").\n\nThe authentication challenge is appended to the login provider URL to which the subject's user-agent (browser) is redirected to. The login\nprovider uses that challenge to fetch information on the OAuth2 request and then accept or reject the requested authentication process.\n\nThis endpoint tells ORY Hydra that the subject has not authenticated and includes a reason why the authentication\nwas be denied.\n\nThe response contains a redirect URL which the login provider should redirect the user-agent to.",
        "consumes": [
          "application/json"
        ],
        "produces": [
          "application/json"
        ],
        "schemes": [
          "http",
          "https"
        ],
        "tags": [
          "admin"
        ],
        "summary": "Reject a login request",
        "operationId": "rejectLoginRequest",
        "parameters": [
          {
            "type": "string",
            "name": "login_challenge",
            "in": "query",
            "required": true
          },
          {
            "name": "Body",
            "in": "body",
            "schema": {
              "$ref": "#/definitions/rejectRequest"
            }
          }
        ],
        "responses": {
          "200": {
            "description": "completedRequest",
            "schema": {
              "$ref": "#/definitions/completedRequest"
            }
          },
          "401": {
            "description": "genericError",
            "schema": {
              "$ref": "#/definitions/genericError"
            }
          },
          "404": {
            "description": "genericError",
            "schema": {
              "$ref": "#/definitions/genericError"
            }
          },
          "500": {
            "description": "genericError",
            "schema": {
              "$ref": "#/definitions/genericError"
            }
          }
        }
      }
    },
    "/oauth2/auth/requests/logout": {
      "get": {
        "description": "Use this endpoint to fetch a logout request.",
        "produces": [
          "application/json"
        ],
        "schemes": [
          "http",
          "https"
        ],
        "tags": [
          "admin"
        ],
        "summary": "Get a logout request",
        "operationId": "getLogoutRequest",
        "parameters": [
          {
            "type": "string",
            "name": "logout_challenge",
            "in": "query",
            "required": true
          }
        ],
        "responses": {
          "200": {
            "description": "logoutRequest",
            "schema": {
              "$ref": "#/definitions/logoutRequest"
            }
          },
          "404": {
            "description": "genericError",
            "schema": {
              "$ref": "#/definitions/genericError"
            }
          },
          "500": {
            "description": "genericError",
            "schema": {
              "$ref": "#/definitions/genericError"
            }
          }
        }
      }
    },
    "/oauth2/auth/requests/logout/accept": {
      "put": {
        "description": "When a user or an application requests ORY Hydra to log out a user, this endpoint is used to confirm that logout request.\nNo body is required.\n\nThe response contains a redirect URL which the consent provider should redirect the user-agent to.",
        "produces": [
          "application/json"
        ],
        "schemes": [
          "http",
          "https"
        ],
        "tags": [
          "admin"
        ],
        "summary": "Accept a logout request",
        "operationId": "acceptLogoutRequest",
        "parameters": [
          {
            "type": "string",
            "name": "logout_challenge",
            "in": "query",
            "required": true
          }
        ],
        "responses": {
          "200": {
            "description": "completedRequest",
            "schema": {
              "$ref": "#/definitions/completedRequest"
            }
          },
          "404": {
            "description": "genericError",
            "schema": {
              "$ref": "#/definitions/genericError"
            }
          },
          "500": {
            "description": "genericError",
            "schema": {
              "$ref": "#/definitions/genericError"
            }
          }
        }
      }
    },
    "/oauth2/auth/requests/logout/reject": {
      "put": {
        "description": "When a user or an application requests ORY Hydra to log out a user, this endpoint is used to deny that logout request.\nNo body is required.\n\nThe response is empty as the logout provider has to chose what action to perform next.",
        "produces": [
          "application/json"
        ],
        "schemes": [
          "http",
          "https"
        ],
        "tags": [
          "admin"
        ],
        "summary": "Reject a logout request",
        "operationId": "rejectLogoutRequest",
        "parameters": [
          {
            "type": "string",
            "name": "logout_challenge",
            "in": "query",
            "required": true
          },
          {
            "name": "Body",
            "in": "body",
            "schema": {
              "$ref": "#/definitions/rejectRequest"
            }
          }
        ],
        "responses": {
          "204": {
            "description": "Empty responses are sent when, for example, resources are deleted. The HTTP status code for empty responses is\ntypically 201."
          },
          "404": {
            "description": "genericError",
            "schema": {
              "$ref": "#/definitions/genericError"
            }
          },
          "500": {
            "description": "genericError",
            "schema": {
              "$ref": "#/definitions/genericError"
            }
          }
        }
      }
    },
    "/oauth2/auth/sessions/consent": {
      "get": {
        "description": "This endpoint lists all subject's granted consent sessions, including client and granted scope.\nThe \"Link\" header is also included in successful responses, which contains one or more links for pagination, formatted like so: '\u003chttps://hydra-url/admin/oauth2/auth/sessions/consent?subject={user}\u0026limit={limit}\u0026offset={offset}\u003e; rel=\"{page}\"', where page is one of the following applicable pages: 'first', 'next', 'last', and 'previous'.\nMultiple links can be included in this header, and will be separated by a comma.",
        "consumes": [
          "application/json"
        ],
        "produces": [
          "application/json"
        ],
        "schemes": [
          "http",
          "https"
        ],
        "tags": [
          "admin"
        ],
        "summary": "Lists all consent sessions of a subject",
        "operationId": "listSubjectConsentSessions",
        "parameters": [
          {
            "type": "string",
            "name": "subject",
            "in": "query",
            "required": true
          }
        ],
        "responses": {
          "200": {
            "description": "A list of used consent requests.",
            "schema": {
              "type": "array",
              "items": {
                "$ref": "#/definitions/PreviousConsentSession"
              }
            }
          },
          "400": {
            "description": "genericError",
            "schema": {
              "$ref": "#/definitions/genericError"
            }
          },
          "404": {
            "description": "genericError",
            "schema": {
              "$ref": "#/definitions/genericError"
            }
          },
          "500": {
            "description": "genericError",
            "schema": {
              "$ref": "#/definitions/genericError"
            }
          }
        }
      },
      "delete": {
        "description": "This endpoint revokes a subject's granted consent sessions for a specific OAuth 2.0 Client and invalidates all\nassociated OAuth 2.0 Access Tokens.",
        "consumes": [
          "application/json"
        ],
        "produces": [
          "application/json"
        ],
        "schemes": [
          "http",
          "https"
        ],
        "tags": [
          "admin"
        ],
        "summary": "Revokes consent sessions of a subject for a specific OAuth 2.0 Client",
        "operationId": "revokeConsentSessions",
        "parameters": [
          {
            "type": "string",
            "description": "The subject (Subject) who's consent sessions should be deleted.",
            "name": "subject",
            "in": "query",
            "required": true
          },
          {
            "type": "string",
            "description": "If set, deletes only those consent sessions by the Subject that have been granted to the specified OAuth 2.0 Client ID",
            "name": "client",
            "in": "query"
          }
        ],
        "responses": {
          "204": {
            "description": "Empty responses are sent when, for example, resources are deleted. The HTTP status code for empty responses is\ntypically 201."
          },
          "400": {
            "description": "genericError",
            "schema": {
              "$ref": "#/definitions/genericError"
            }
          },
          "404": {
            "description": "genericError",
            "schema": {
              "$ref": "#/definitions/genericError"
            }
          },
          "500": {
            "description": "genericError",
            "schema": {
              "$ref": "#/definitions/genericError"
            }
          }
        }
      }
    },
    "/oauth2/auth/sessions/login": {
      "delete": {
        "description": "This endpoint invalidates a subject's authentication session. After revoking the authentication session, the subject\nhas to re-authenticate at ORY Hydra. This endpoint does not invalidate any tokens and does not work with OpenID Connect\nFront- or Back-channel logout.",
        "consumes": [
          "application/json"
        ],
        "produces": [
          "application/json"
        ],
        "schemes": [
          "http",
          "https"
        ],
        "tags": [
          "admin"
        ],
        "summary": "Invalidates all login sessions of a certain user\nInvalidates a subject's authentication session",
        "operationId": "revokeAuthenticationSession",
        "parameters": [
          {
            "type": "string",
            "name": "subject",
            "in": "query",
            "required": true
          }
        ],
        "responses": {
          "204": {
            "description": "Empty responses are sent when, for example, resources are deleted. The HTTP status code for empty responses is\ntypically 201."
          },
          "400": {
            "description": "genericError",
            "schema": {
              "$ref": "#/definitions/genericError"
            }
          },
          "404": {
            "description": "genericError",
            "schema": {
              "$ref": "#/definitions/genericError"
            }
          },
          "500": {
            "description": "genericError",
            "schema": {
              "$ref": "#/definitions/genericError"
            }
          }
        }
      }
    },
    "/oauth2/flush": {
      "post": {
        "description": "This endpoint flushes expired OAuth2 access tokens from the database. You can set a time after which no tokens will be\nnot be touched, in case you want to keep recent tokens for auditing. Refresh tokens can not be flushed as they are deleted\nautomatically when performing the refresh flow.",
        "consumes": [
          "application/json"
        ],
        "schemes": [
          "http",
          "https"
        ],
        "tags": [
          "admin"
        ],
        "summary": "Flush Expired OAuth2 Access Tokens",
        "operationId": "flushInactiveOAuth2Tokens",
        "parameters": [
          {
            "name": "Body",
            "in": "body",
            "schema": {
              "$ref": "#/definitions/flushInactiveOAuth2TokensRequest"
            }
          }
        ],
        "responses": {
          "204": {
            "description": "Empty responses are sent when, for example, resources are deleted. The HTTP status code for empty responses is\ntypically 201."
          },
          "401": {
            "description": "genericError",
            "schema": {
              "$ref": "#/definitions/genericError"
            }
          },
          "500": {
            "description": "genericError",
            "schema": {
              "$ref": "#/definitions/genericError"
            }
          }
        }
      }
    },
    "/oauth2/introspect": {
      "post": {
        "security": [
          {
            "basic": []
          },
          {
            "oauth2": []
          }
        ],
        "description": "The introspection endpoint allows to check if a token (both refresh and access) is active or not. An active token\nis neither expired nor revoked. If a token is active, additional information on the token will be included. You can\nset additional data for a token by setting `accessTokenExtra` during the consent flow.\n\nFor more information [read this blog post](https://www.oauth.com/oauth2-servers/token-introspection-endpoint/).",
        "consumes": [
          "application/x-www-form-urlencoded"
        ],
        "produces": [
          "application/json"
        ],
        "schemes": [
          "http",
          "https"
        ],
        "tags": [
          "admin"
        ],
        "summary": "Introspect OAuth2 tokens",
        "operationId": "introspectOAuth2Token",
        "parameters": [
          {
            "type": "string",
            "description": "The string value of the token. For access tokens, this\nis the \"access_token\" value returned from the token endpoint\ndefined in OAuth 2.0. For refresh tokens, this is the \"refresh_token\"\nvalue returned.",
            "name": "token",
            "in": "formData",
            "required": true
          },
          {
            "type": "string",
            "description": "An optional, space separated list of required scopes. If the access token was not granted one of the\nscopes, the result of active will be false.",
            "name": "scope",
            "in": "formData"
          }
        ],
        "responses": {
          "200": {
            "description": "oAuth2TokenIntrospection",
            "schema": {
              "$ref": "#/definitions/oAuth2TokenIntrospection"
            }
          },
          "401": {
            "description": "genericError",
            "schema": {
              "$ref": "#/definitions/genericError"
            }
          },
          "500": {
            "description": "genericError",
            "schema": {
              "$ref": "#/definitions/genericError"
            }
          }
        }
      }
    },
    "/oauth2/revoke": {
      "post": {
        "security": [
          {
            "basic": []
          },
          {
            "oauth2": []
          }
        ],
        "description": "Revoking a token (both access and refresh) means that the tokens will be invalid. A revoked access token can no\nlonger be used to make access requests, and a revoked refresh token can no longer be used to refresh an access token.\nRevoking a refresh token also invalidates the access token that was created with it. A token may only be revoked by\nthe client the token was generated for.",
        "consumes": [
          "application/x-www-form-urlencoded"
        ],
        "schemes": [
          "http",
          "https"
        ],
        "tags": [
          "public"
        ],
        "summary": "Revoke OAuth2 tokens",
        "operationId": "revokeOAuth2Token",
        "parameters": [
          {
            "type": "string",
            "name": "token",
            "in": "formData",
            "required": true
          }
        ],
        "responses": {
          "200": {
            "description": "Empty responses are sent when, for example, resources are deleted. The HTTP status code for empty responses is\ntypically 201."
          },
          "401": {
            "description": "genericError",
            "schema": {
              "$ref": "#/definitions/genericError"
            }
          },
          "500": {
            "description": "genericError",
            "schema": {
              "$ref": "#/definitions/genericError"
            }
          }
        }
      }
    },
    "/oauth2/sessions/logout": {
      "get": {
        "description": "This endpoint initiates and completes user logout at ORY Hydra and initiates OpenID Connect Front-/Back-channel logout:\n\nhttps://openid.net/specs/openid-connect-frontchannel-1_0.html\nhttps://openid.net/specs/openid-connect-backchannel-1_0.html",
        "schemes": [
          "http",
          "https"
        ],
        "tags": [
          "public"
        ],
        "summary": "OpenID Connect Front-Backchannel enabled Logout",
        "operationId": "disconnectUser",
        "responses": {
          "302": {
            "description": "Empty responses are sent when, for example, resources are deleted. The HTTP status code for empty responses is\ntypically 201."
          }
        }
      }
    },
    "/oauth2/token": {
      "post": {
        "security": [
          {
            "basic": []
          },
          {
            "oauth2": []
          }
        ],
        "description": "The client makes a request to the token endpoint by sending the\nfollowing parameters using the \"application/x-www-form-urlencoded\" HTTP\nrequest entity-body.\n\n\u003e Do not implement a client for this endpoint yourself. Use a library. There are many libraries\n\u003e available for any programming language. You can find a list of libraries here: https://oauth.net/code/\n\u003e\n\u003e Do note that Hydra SDK does not implement this endpoint properly. Use one of the libraries listed above!",
        "consumes": [
          "application/x-www-form-urlencoded"
        ],
        "produces": [
          "application/json"
        ],
        "schemes": [
          "http",
          "https"
        ],
        "tags": [
          "public"
        ],
        "summary": "The OAuth 2.0 token endpoint",
        "operationId": "oauth2Token",
        "parameters": [
          {
            "type": "string",
            "name": "grant_type",
            "in": "formData",
            "required": true
          },
          {
            "type": "string",
            "name": "code",
            "in": "formData"
          },
          {
            "type": "string",
            "name": "refresh_token",
            "in": "formData"
          },
          {
            "type": "string",
            "name": "redirect_uri",
            "in": "formData"
          },
          {
            "type": "string",
            "name": "client_id",
            "in": "formData"
          }
        ],
        "responses": {
          "200": {
            "description": "oauth2TokenResponse",
            "schema": {
              "$ref": "#/definitions/oauth2TokenResponse"
            }
          },
          "401": {
            "description": "genericError",
            "schema": {
              "$ref": "#/definitions/genericError"
            }
          },
          "500": {
            "description": "genericError",
            "schema": {
              "$ref": "#/definitions/genericError"
            }
          }
        }
      }
    },
    "/userinfo": {
      "get": {
        "security": [
          {
            "oauth2": []
          }
        ],
        "description": "This endpoint returns the payload of the ID Token, including the idTokenExtra values, of\nthe provided OAuth 2.0 Access Token.\n\nFor more information please [refer to the spec](http://openid.net/specs/openid-connect-core-1_0.html#UserInfo).",
        "produces": [
          "application/json"
        ],
        "schemes": [
          "http",
          "https"
        ],
        "tags": [
          "public"
        ],
        "summary": "OpenID Connect Userinfo",
        "operationId": "userinfo",
        "responses": {
          "200": {
            "description": "userinfoResponse",
            "schema": {
              "$ref": "#/definitions/userinfoResponse"
            }
          },
          "401": {
            "description": "genericError",
            "schema": {
              "$ref": "#/definitions/genericError"
            }
          },
          "500": {
            "description": "genericError",
            "schema": {
              "$ref": "#/definitions/genericError"
            }
          }
        }
      }
    },
    "/version": {
      "get": {
        "description": "This endpoint returns the service version typically notated using semantic versioning.\n\nIf the service supports TLS Edge Termination, this endpoint does not require the\n`X-Forwarded-Proto` header to be set.",
        "produces": [
          "application/json"
        ],
        "tags": [
          "admin"
        ],
        "summary": "Get service version",
        "operationId": "getVersion",
        "responses": {
          "200": {
            "description": "version",
            "schema": {
              "$ref": "#/definitions/version"
            }
          }
        }
      }
    }
  },
  "definitions": {
    "ContainerWaitOKBodyError": {
      "description": "ContainerWaitOKBodyError container waiting error, if any",
      "type": "object",
      "properties": {
        "Message": {
          "description": "Details of an error",
          "type": "string"
        }
      }
    },
    "JSONRawMessage": {
      "type": "object",
      "title": "JSONRawMessage represents a json.RawMessage that works well with JSON, SQL, and Swagger."
    },
    "JSONWebKey": {
      "description": "JSONWebKey It is important that this model object is named JSONWebKey for\n\"swagger generate spec\" to generate only on definition of a\nJSONWebKey.",
      "type": "object",
      "required": [
        "use",
        "kty",
        "kid",
        "alg"
      ],
      "properties": {
        "alg": {
          "description": "The \"alg\" (algorithm) parameter identifies the algorithm intended for\nuse with the key.  The values used should either be registered in the\nIANA \"JSON Web Signature and Encryption Algorithms\" registry\nestablished by [JWA] or be a value that contains a Collision-\nResistant Name.",
          "type": "string",
          "example": "RS256"
        },
        "crv": {
          "description": "crv",
          "type": "string",
          "example": "P-256"
        },
        "d": {
          "description": "d",
          "type": "string",
          "example": "T_N8I-6He3M8a7X1vWt6TGIx4xB_GP3Mb4SsZSA4v-orvJzzRiQhLlRR81naWYxfQAYt5isDI6_C2L9bdWo4FFPjGQFvNoRX-_sBJyBI_rl-TBgsZYoUlAj3J92WmY2inbA-PwyJfsaIIDceYBC-eX-xiCu6qMqkZi3MwQAFL6bMdPEM0z4JBcwFT3VdiWAIRUuACWQwrXMq672x7fMuaIaHi7XDGgt1ith23CLfaREmJku9PQcchbt_uEY-hqrFY6ntTtS4paWWQj86xLL94S-Tf6v6xkL918PfLSOTq6XCzxvlFwzBJqApnAhbwqLjpPhgUG04EDRrqrSBc5Y1BLevn6Ip5h1AhessBp3wLkQgz_roeckt-ybvzKTjESMuagnpqLvOT7Y9veIug2MwPJZI2VjczRc1vzMs25XrFQ8DpUy-bNdp89TmvAXwctUMiJdgHloJw23Cv03gIUAkDnsTqZmkpbIf-crpgNKFmQP_EDKoe8p_PXZZgfbRri3NoEVGP7Mk6yEu8LjJhClhZaBNjuWw2-KlBfOA3g79mhfBnkInee5KO9mGR50qPk1V-MorUYNTFMZIm0kFE6eYVWFBwJHLKYhHU34DoiK1VP-svZpC2uAMFNA_UJEwM9CQ2b8qe4-5e9aywMvwcuArRkAB5mBIfOaOJao3mfukKAE"
        },
        "dp": {
          "description": "dp",
          "type": "string",
          "example": "G4sPXkc6Ya9y8oJW9_ILj4xuppu0lzi_H7VTkS8xj5SdX3coE0oimYwxIi2emTAue0UOa5dpgFGyBJ4c8tQ2VF402XRugKDTP8akYhFo5tAA77Qe_NmtuYZc3C3m3I24G2GvR5sSDxUyAN2zq8Lfn9EUms6rY3Ob8YeiKkTiBj0"
        },
        "dq": {
          "description": "dq",
          "type": "string",
          "example": "s9lAH9fggBsoFR8Oac2R_E2gw282rT2kGOAhvIllETE1efrA6huUUvMfBcMpn8lqeW6vzznYY5SSQF7pMdC_agI3nG8Ibp1BUb0JUiraRNqUfLhcQb_d9GF4Dh7e74WbRsobRonujTYN1xCaP6TO61jvWrX-L18txXw494Q_cgk"
        },
        "e": {
          "description": "e",
          "type": "string",
          "example": "AQAB"
        },
        "k": {
          "description": "k",
          "type": "string",
          "example": "GawgguFyGrWKav7AX4VKUg"
        },
        "kid": {
          "description": "The \"kid\" (key ID) parameter is used to match a specific key.  This\nis used, for instance, to choose among a set of keys within a JWK Set\nduring key rollover.  The structure of the \"kid\" value is\nunspecified.  When \"kid\" values are used within a JWK Set, different\nkeys within the JWK Set SHOULD use distinct \"kid\" values.  (One\nexample in which different keys might use the same \"kid\" value is if\nthey have different \"kty\" (key type) values but are considered to be\nequivalent alternatives by the application using them.)  The \"kid\"\nvalue is a case-sensitive string.",
          "type": "string",
          "example": "1603dfe0af8f4596"
        },
        "kty": {
          "description": "The \"kty\" (key type) parameter identifies the cryptographic algorithm\nfamily used with the key, such as \"RSA\" or \"EC\". \"kty\" values should\neither be registered in the IANA \"JSON Web Key Types\" registry\nestablished by [JWA] or be a value that contains a Collision-\nResistant Name.  The \"kty\" value is a case-sensitive string.",
          "type": "string",
          "example": "RSA"
        },
        "n": {
          "description": "n",
          "type": "string",
          "example": "vTqrxUyQPl_20aqf5kXHwDZrel-KovIp8s7ewJod2EXHl8tWlRB3_Rem34KwBfqlKQGp1nqah-51H4Jzruqe0cFP58hPEIt6WqrvnmJCXxnNuIB53iX_uUUXXHDHBeaPCSRoNJzNysjoJ30TIUsKBiirhBa7f235PXbKiHducLevV6PcKxJ5cY8zO286qJLBWSPm-OIevwqsIsSIH44Qtm9sioFikhkbLwoqwWORGAY0nl6XvVOlhADdLjBSqSAeT1FPuCDCnXwzCDR8N9IFB_IjdStFkC-rVt2K5BYfPd0c3yFp_vHR15eRd0zJ8XQ7woBC8Vnsac6Et1pKS59pX6256DPWu8UDdEOolKAPgcd_g2NpA76cAaF_jcT80j9KrEzw8Tv0nJBGesuCjPNjGs_KzdkWTUXt23Hn9QJsdc1MZuaW0iqXBepHYfYoqNelzVte117t4BwVp0kUM6we0IqyXClaZgOI8S-WDBw2_Ovdm8e5NmhYAblEVoygcX8Y46oH6bKiaCQfKCFDMcRgChme7AoE1yZZYsPbaG_3IjPrC4LBMHQw8rM9dWjJ8ImjicvZ1pAm0dx-KHCP3y5PVKrxBDf1zSOsBRkOSjB8TPODnJMz6-jd5hTtZxpZPwPoIdCanTZ3ZD6uRBpTmDwtpRGm63UQs1m5FWPwb0T2IF0"
        },
        "p": {
          "description": "p",
          "type": "string",
          "example": "6NbkXwDWUhi-eR55Cgbf27FkQDDWIamOaDr0rj1q0f1fFEz1W5A_09YvG09Fiv1AO2-D8Rl8gS1Vkz2i0zCSqnyy8A025XOcRviOMK7nIxE4OH_PEsko8dtIrb3TmE2hUXvCkmzw9EsTF1LQBOGC6iusLTXepIC1x9ukCKFZQvdgtEObQ5kzd9Nhq-cdqmSeMVLoxPLd1blviVT9Vm8-y12CtYpeJHOaIDtVPLlBhJiBoPKWg3vxSm4XxIliNOefqegIlsmTIa3MpS6WWlCK3yHhat0Q-rRxDxdyiVdG_wzJvp0Iw_2wms7pe-PgNPYvUWH9JphWP5K38YqEBiJFXQ"
        },
        "q": {
          "description": "q",
          "type": "string",
          "example": "0A1FmpOWR91_RAWpqreWSavNaZb9nXeKiBo0DQGBz32DbqKqQ8S4aBJmbRhJcctjCLjain-ivut477tAUMmzJwVJDDq2MZFwC9Q-4VYZmFU4HJityQuSzHYe64RjN-E_NQ02TWhG3QGW6roq6c57c99rrUsETwJJiwS8M5p15Miuz53DaOjv-uqqFAFfywN5WkxHbraBcjHtMiQuyQbQqkCFh-oanHkwYNeytsNhTu2mQmwR5DR2roZ2nPiFjC6nsdk-A7E3S3wMzYYFw7jvbWWoYWo9vB40_MY2Y0FYQSqcDzcBIcq_0tnnasf3VW4Fdx6m80RzOb2Fsnln7vKXAQ"
        },
        "qi": {
          "description": "qi",
          "type": "string",
          "example": "GyM_p6JrXySiz1toFgKbWV-JdI3jQ4ypu9rbMWx3rQJBfmt0FoYzgUIZEVFEcOqwemRN81zoDAaa-Bk0KWNGDjJHZDdDmFhW3AN7lI-puxk_mHZGJ11rxyR8O55XLSe3SPmRfKwZI6yU24ZxvQKFYItdldUKGzO6Ia6zTKhAVRU"
        },
        "use": {
          "description": "Use (\"public key use\") identifies the intended use of\nthe public key. The \"use\" parameter is employed to indicate whether\na public key is used for encrypting data or verifying the signature\non data. Values are commonly \"sig\" (signature) or \"enc\" (encryption).",
          "type": "string",
          "example": "sig"
        },
        "x": {
          "description": "x",
          "type": "string",
          "example": "f83OJ3D2xF1Bg8vub9tLe1gHMzV76e8Tus9uPHvRVEU"
        },
        "x5c": {
          "description": "The \"x5c\" (X.509 certificate chain) parameter contains a chain of one\nor more PKIX certificates [RFC5280].  The certificate chain is\nrepresented as a JSON array of certificate value strings.  Each\nstring in the array is a base64-encoded (Section 4 of [RFC4648] --\nnot base64url-encoded) DER [ITU.X690.1994] PKIX certificate value.\nThe PKIX certificate containing the key value MUST be the first\ncertificate.",
          "type": "array",
          "items": {
            "type": "string"
          }
        },
        "y": {
          "description": "y",
          "type": "string",
          "example": "x_FEzRu9m36HLN_tue659LNpXW6pCyStikYjKIWI5a0"
        }
      }
    },
    "JSONWebKeySet": {
      "description": "JSONWebKeySet It is important that this model object is named JSONWebKeySet for\n\"swagger generate spec\" to generate only on definition of a\nJSONWebKeySet. Since one with the same name is previously defined as\nclient.Client.JSONWebKeys and this one is last, this one will be\neffectively written in the swagger spec.",
      "type": "object",
      "properties": {
        "keys": {
          "description": "The value of the \"keys\" parameter is an array of JWK values.  By\ndefault, the order of the JWK values within the array does not imply\nan order of preference among them, although applications of JWK Sets\ncan choose to assign a meaning to the order for their purposes, if\ndesired.",
          "type": "array",
          "items": {
            "$ref": "#/definitions/JSONWebKey"
          }
        }
      }
    },
    "JoseJSONWebKeySet": {
      "type": "object"
    },
    "NullTime": {
      "type": "string",
      "format": "date-time",
      "title": "NullTime implements sql.NullTime functionality."
    },
    "PluginConfig": {
      "type": "object",
<<<<<<< HEAD
      "title": "PluginConfig PluginConfig PluginConfig PluginConfig The config of a plugin.",
=======
      "title": "PluginConfig The config of a plugin.",
>>>>>>> 0bd0b0dd
      "required": [
        "Args",
        "Description",
        "Documentation",
        "Entrypoint",
        "Env",
        "Interface",
        "IpcHost",
        "Linux",
        "Mounts",
        "Network",
        "PidHost",
        "PropagatedMount",
        "WorkDir"
      ],
      "properties": {
        "Args": {
          "$ref": "#/definitions/PluginConfigArgs"
        },
        "Description": {
          "description": "description",
          "type": "string"
        },
        "DockerVersion": {
          "description": "Docker Version used to create the plugin",
          "type": "string"
        },
        "Documentation": {
          "description": "documentation",
          "type": "string"
        },
        "Entrypoint": {
          "description": "entrypoint",
          "type": "array",
          "items": {
            "type": "string"
          }
        },
        "Env": {
          "description": "env",
          "type": "array",
          "items": {
            "$ref": "#/definitions/PluginEnv"
          }
        },
        "Interface": {
          "$ref": "#/definitions/PluginConfigInterface"
        },
        "IpcHost": {
          "description": "ipc host",
          "type": "boolean"
        },
        "Linux": {
          "$ref": "#/definitions/PluginConfigLinux"
        },
        "Mounts": {
          "description": "mounts",
          "type": "array",
          "items": {
            "$ref": "#/definitions/PluginMount"
          }
        },
        "Network": {
          "$ref": "#/definitions/PluginConfigNetwork"
        },
        "PidHost": {
          "description": "pid host",
          "type": "boolean"
        },
        "PropagatedMount": {
          "description": "propagated mount",
          "type": "string"
        },
        "User": {
          "$ref": "#/definitions/PluginConfigUser"
        },
        "WorkDir": {
          "description": "work dir",
          "type": "string"
        },
        "rootfs": {
          "$ref": "#/definitions/PluginConfigRootfs"
        }
      }
    },
    "PluginConfigArgs": {
      "description": "PluginConfigArgs PluginConfigArgs plugin config args",
      "type": "object",
      "required": [
        "Description",
        "Name",
        "Settable",
        "Value"
      ],
      "properties": {
        "Description": {
          "description": "description",
          "type": "string"
        },
        "Name": {
          "description": "name",
          "type": "string"
        },
        "Settable": {
          "description": "settable",
          "type": "array",
          "items": {
            "type": "string"
          }
        },
        "Value": {
          "description": "value",
          "type": "array",
          "items": {
            "type": "string"
          }
        }
      }
    },
    "PluginConfigInterface": {
      "description": "PluginConfigInterface The interface between Docker and the plugin",
      "type": "object",
      "required": [
        "Socket",
        "Types"
      ],
      "properties": {
        "Socket": {
          "description": "socket",
          "type": "string"
        },
        "Types": {
          "description": "types",
          "type": "array",
          "items": {
            "$ref": "#/definitions/PluginInterfaceType"
          }
        }
      }
    },
    "PluginConfigLinux": {
      "description": "PluginConfigLinux PluginConfigLinux plugin config linux",
      "type": "object",
      "required": [
        "AllowAllDevices",
        "Capabilities",
        "Devices"
      ],
      "properties": {
        "AllowAllDevices": {
          "description": "allow all devices",
          "type": "boolean"
        },
        "Capabilities": {
          "description": "capabilities",
          "type": "array",
          "items": {
            "type": "string"
          }
        },
        "Devices": {
          "description": "devices",
          "type": "array",
          "items": {
            "$ref": "#/definitions/PluginDevice"
          }
        }
      }
    },
    "PluginConfigNetwork": {
<<<<<<< HEAD
      "description": "PluginConfigNetwork PluginConfigNetwork PluginConfigNetwork PluginConfigNetwork plugin config network",
=======
      "description": "PluginConfigNetwork PluginConfigNetwork PluginConfigNetwork PluginConfigNetwork PluginConfigNetwork plugin config network",
>>>>>>> 0bd0b0dd
      "type": "object",
      "required": [
        "Type"
      ],
      "properties": {
        "Type": {
          "description": "type",
          "type": "string"
        }
      }
    },
    "PluginConfigRootfs": {
      "description": "PluginConfigRootfs plugin config rootfs",
      "type": "object",
      "properties": {
        "diff_ids": {
          "description": "diff ids",
          "type": "array",
          "items": {
            "type": "string"
          }
        },
        "type": {
          "description": "type",
          "type": "string"
        }
      }
    },
    "PluginConfigUser": {
      "description": "PluginConfigUser PluginConfigUser plugin config user",
      "type": "object",
      "properties": {
        "GID": {
          "description": "g ID",
          "type": "integer",
          "format": "uint32"
        },
        "UID": {
          "description": "UID",
          "type": "integer",
          "format": "uint32"
        }
      }
    },
    "PluginDevice": {
      "description": "PluginDevice plugin device",
      "type": "object",
      "required": [
        "Description",
        "Name",
        "Path",
        "Settable"
      ],
      "properties": {
        "Description": {
          "description": "description",
          "type": "string"
        },
        "Name": {
          "description": "name",
          "type": "string"
        },
        "Path": {
          "description": "path",
          "type": "string"
        },
        "Settable": {
          "description": "settable",
          "type": "array",
          "items": {
            "type": "string"
          }
        }
      }
    },
    "PluginEnv": {
      "description": "PluginEnv PluginEnv plugin env",
      "type": "object",
      "required": [
        "Description",
        "Name",
        "Settable",
        "Value"
      ],
      "properties": {
        "Description": {
          "description": "description",
          "type": "string"
        },
        "Name": {
          "description": "name",
          "type": "string"
        },
        "Settable": {
          "description": "settable",
          "type": "array",
          "items": {
            "type": "string"
          }
        },
        "Value": {
          "description": "value",
          "type": "string"
        }
      }
    },
    "PluginInterfaceType": {
      "description": "PluginInterfaceType PluginInterfaceType plugin interface type",
      "type": "object",
      "required": [
        "Capability",
        "Prefix",
        "Version"
      ],
      "properties": {
        "Capability": {
          "description": "capability",
          "type": "string"
        },
        "Prefix": {
          "description": "prefix",
          "type": "string"
        },
        "Version": {
          "description": "version",
          "type": "string"
        }
      }
    },
    "PluginMount": {
      "description": "PluginMount plugin mount",
      "type": "object",
      "required": [
        "Description",
        "Destination",
        "Name",
        "Options",
        "Settable",
        "Source",
        "Type"
      ],
      "properties": {
        "Description": {
          "description": "description",
          "type": "string"
        },
        "Destination": {
          "description": "destination",
          "type": "string"
        },
        "Name": {
          "description": "name",
          "type": "string"
        },
        "Options": {
          "description": "options",
          "type": "array",
          "items": {
            "type": "string"
          }
        },
        "Settable": {
          "description": "settable",
          "type": "array",
          "items": {
            "type": "string"
          }
        },
        "Source": {
          "description": "source",
          "type": "string"
        },
        "Type": {
          "description": "type",
          "type": "string"
        }
      }
    },
    "PluginSettings": {
      "type": "object",
<<<<<<< HEAD
      "title": "PluginSettings PluginSettings Settings that can be modified by users.",
=======
      "title": "PluginSettings PluginSettings PluginSettings Settings that can be modified by users.",
>>>>>>> 0bd0b0dd
      "required": [
        "Args",
        "Devices",
        "Env",
        "Mounts"
      ],
      "properties": {
        "Args": {
          "description": "args",
          "type": "array",
          "items": {
            "type": "string"
          }
        },
        "Devices": {
          "description": "devices",
          "type": "array",
          "items": {
            "$ref": "#/definitions/PluginDevice"
          }
        },
        "Env": {
          "description": "env",
          "type": "array",
          "items": {
            "type": "string"
          }
        },
        "Mounts": {
          "description": "mounts",
          "type": "array",
          "items": {
            "$ref": "#/definitions/PluginMount"
          }
        }
      }
    },
    "PreviousConsentSession": {
<<<<<<< HEAD
      "description": "PreviousConsentSession PreviousConsentSession PreviousConsentSession PreviousConsentSession PreviousConsentSession PreviousConsentSession PreviousConsentSession PreviousConsentSession PreviousConsentSession PreviousConsentSession PreviousConsentSession PreviousConsentSession PreviousConsentSession PreviousConsentSession PreviousConsentSession PreviousConsentSession PreviousConsentSession PreviousConsentSession PreviousConsentSession PreviousConsentSession PreviousConsentSession PreviousConsentSession PreviousConsentSession PreviousConsentSession PreviousConsentSession PreviousConsentSession The response used to return used consent requests\nsame as HandledLoginRequest, just with consent_request exposed as json",
=======
      "description": "PreviousConsentSession PreviousConsentSession PreviousConsentSession PreviousConsentSession PreviousConsentSession PreviousConsentSession PreviousConsentSession PreviousConsentSession PreviousConsentSession PreviousConsentSession PreviousConsentSession PreviousConsentSession PreviousConsentSession PreviousConsentSession PreviousConsentSession PreviousConsentSession PreviousConsentSession PreviousConsentSession PreviousConsentSession PreviousConsentSession PreviousConsentSession PreviousConsentSession PreviousConsentSession PreviousConsentSession PreviousConsentSession PreviousConsentSession PreviousConsentSession The response used to return used consent requests\nsame as HandledLoginRequest, just with consent_request exposed as json",
>>>>>>> 0bd0b0dd
      "type": "object",
      "properties": {
        "consent_request": {
          "$ref": "#/definitions/consentRequest"
        },
        "grant_access_token_audience": {
          "description": "GrantedAudience sets the audience the user authorized the client to use. Should be a subset of `requested_access_token_audience`.",
          "type": "array",
          "items": {
            "type": "string"
          }
        },
        "grant_scope": {
          "description": "GrantScope sets the scope the user authorized the client to use. Should be a subset of `requested_scope`",
          "type": "array",
          "items": {
            "type": "string"
          }
        },
        "handled_at": {
<<<<<<< HEAD
          "description": "handled at\nFormat: date-time\nFormat: date-time\nFormat: date-time\nFormat: date-time\nFormat: date-time\nFormat: date-time\nFormat: date-time\nFormat: date-time\nFormat: date-time\nFormat: date-time\nFormat: date-time\nFormat: date-time\nFormat: date-time\nFormat: date-time\nFormat: date-time\nFormat: date-time\nFormat: date-time\nFormat: date-time\nFormat: date-time\nFormat: date-time\nFormat: date-time\nFormat: date-time\nFormat: date-time\nFormat: date-time\nFormat: date-time\nFormat: date-time",
=======
          "description": "handled at\nFormat: date-time\nFormat: date-time\nFormat: date-time\nFormat: date-time\nFormat: date-time\nFormat: date-time\nFormat: date-time\nFormat: date-time\nFormat: date-time\nFormat: date-time\nFormat: date-time\nFormat: date-time\nFormat: date-time\nFormat: date-time\nFormat: date-time\nFormat: date-time\nFormat: date-time\nFormat: date-time\nFormat: date-time\nFormat: date-time\nFormat: date-time\nFormat: date-time\nFormat: date-time\nFormat: date-time\nFormat: date-time\nFormat: date-time\nFormat: date-time",
>>>>>>> 0bd0b0dd
          "type": "string",
          "format": "date-time"
        },
        "remember": {
          "description": "Remember, if set to true, tells ORY Hydra to remember this consent authorization and reuse it if the same\nclient asks the same user for the same, or a subset of, scope.",
          "type": "boolean"
        },
        "remember_for": {
          "description": "RememberFor sets how long the consent authorization should be remembered for in seconds. If set to `0`, the\nauthorization will be remembered indefinitely.",
          "type": "integer",
          "format": "int64"
        },
        "session": {
          "$ref": "#/definitions/consentRequestSession"
        }
      }
    },
    "StringSlicePipeDelimiter": {
      "type": "array",
      "title": "StringSlicePipeDelimiter de/encodes the string slice to/from a SQL string.",
      "items": {
        "type": "string"
      }
    },
    "VolumeUsageData": {
      "description": "VolumeUsageData Usage details about the volume. This information is used by the\n`GET /system/df` endpoint, and omitted in other endpoints.",
      "type": "object",
      "required": [
        "RefCount",
        "Size"
      ],
      "properties": {
        "RefCount": {
          "description": "The number of containers referencing this volume. This field\nis set to `-1` if the reference-count is not available.",
          "type": "integer",
          "format": "int64"
        },
        "Size": {
          "description": "Amount of disk space used by the volume (in bytes). This information\nis only available for volumes created with the `\"local\"` volume\ndriver. For volumes created with other volume drivers, this field\nis set to `-1` (\"not available\")",
          "type": "integer",
          "format": "int64"
        }
      }
    },
    "acceptConsentRequest": {
      "type": "object",
<<<<<<< HEAD
      "title": "AcceptConsentRequest AcceptConsentRequest AcceptConsentRequest The request payload used to accept a consent request.",
=======
      "title": "AcceptConsentRequest AcceptConsentRequest AcceptConsentRequest AcceptConsentRequest The request payload used to accept a consent request.",
>>>>>>> 0bd0b0dd
      "properties": {
        "grant_access_token_audience": {
          "type": "array",
          "items": {
            "type": "string"
          },
          "$ref": "#/definitions/StringSlicePipeDelimiter"
        },
        "grant_scope": {
          "type": "array",
          "items": {
            "type": "string"
          },
          "$ref": "#/definitions/StringSlicePipeDelimiter"
        },
        "handled_at": {
          "$ref": "#/definitions/NullTime"
        },
        "remember": {
          "description": "Remember, if set to true, tells ORY Hydra to remember this consent authorization and reuse it if the same\nclient asks the same user for the same, or a subset of, scope.",
          "type": "boolean"
        },
        "remember_for": {
          "description": "RememberFor sets how long the consent authorization should be remembered for in seconds. If set to `0`, the\nauthorization will be remembered indefinitely.",
          "type": "integer",
          "format": "int64"
        },
        "session": {
          "$ref": "#/definitions/consentRequestSession"
        }
      }
    },
    "acceptLoginRequest": {
      "type": "object",
      "title": "AcceptLoginRequest HandledLoginRequest is the request payload used to accept a login request.",
      "required": [
        "subject"
      ],
      "properties": {
        "acr": {
          "description": "ACR sets the Authentication AuthorizationContext Class Reference value for this authentication session. You can use it\nto express that, for example, a user authenticated using two factor authentication.",
          "type": "string"
        },
        "context": {
          "$ref": "#/definitions/JSONRawMessage"
        },
        "force_subject_identifier": {
          "description": "ForceSubjectIdentifier forces the \"pairwise\" user ID of the end-user that authenticated. The \"pairwise\" user ID refers to the\n(Pairwise Identifier Algorithm)[http://openid.net/specs/openid-connect-core-1_0.html#PairwiseAlg] of the OpenID\nConnect specification. It allows you to set an obfuscated subject (\"user\") identifier that is unique to the client.\n\nPlease note that this changes the user ID on endpoint /userinfo and sub claim of the ID Token. It does not change the\nsub claim in the OAuth 2.0 Introspection.\n\nPer default, ORY Hydra handles this value with its own algorithm. In case you want to set this yourself\nyou can use this field. Please note that setting this field has no effect if `pairwise` is not configured in\nORY Hydra or the OAuth 2.0 Client does not expect a pairwise identifier (set via `subject_type` key in the client's\nconfiguration).\n\nPlease also be aware that ORY Hydra is unable to properly compute this value during authentication. This implies\nthat you have to compute this value on every authentication process (probably depending on the client ID or some\nother unique value).\n\nIf you fail to compute the proper value, then authentication processes which have id_token_hint set might fail.",
          "type": "string"
        },
        "remember": {
          "description": "Remember, if set to true, tells ORY Hydra to remember this user by telling the user agent (browser) to store\na cookie with authentication data. If the same user performs another OAuth 2.0 Authorization Request, he/she\nwill not be asked to log in again.",
          "type": "boolean"
        },
        "remember_for": {
          "description": "RememberFor sets how long the authentication should be remembered for in seconds. If set to `0`, the\nauthorization will be remembered for the duration of the browser session (using a session cookie).",
          "type": "integer",
          "format": "int64"
        },
        "subject": {
          "description": "Subject is the user ID of the end-user that authenticated.",
          "type": "string"
        }
      }
    },
    "completedRequest": {
      "type": "object",
<<<<<<< HEAD
      "title": "CompletedRequest The response payload sent when accepting or rejecting a login or consent request.",
=======
      "title": "CompletedRequest CompletedRequest The response payload sent when accepting or rejecting a login or consent request.",
>>>>>>> 0bd0b0dd
      "properties": {
        "redirect_to": {
          "description": "RedirectURL is the URL which you should redirect the user to once the authentication process is completed.",
          "type": "string"
        }
      }
    },
    "consentRequest": {
      "type": "object",
<<<<<<< HEAD
      "title": "ConsentRequest Contains information on an ongoing consent request.",
=======
      "title": "ConsentRequest ConsentRequest Contains information on an ongoing consent request.",
>>>>>>> 0bd0b0dd
      "properties": {
        "acr": {
          "description": "ACR represents the Authentication AuthorizationContext Class Reference value for this authentication session. You can use it\nto express that, for example, a user authenticated using two factor authentication.",
          "type": "string"
        },
        "challenge": {
          "description": "Challenge is the identifier (\"authorization challenge\") of the consent authorization request. It is used to\nidentify the session.",
          "type": "string"
        },
        "client": {
          "$ref": "#/definitions/oAuth2Client"
        },
        "context": {
          "$ref": "#/definitions/JSONRawMessage"
        },
        "login_challenge": {
          "description": "LoginChallenge is the login challenge this consent challenge belongs to. It can be used to associate\na login and consent request in the login \u0026 consent app.",
          "type": "string"
        },
        "login_session_id": {
          "description": "LoginSessionID is the login session ID. If the user-agent reuses a login session (via cookie / remember flag)\nthis ID will remain the same. If the user-agent did not have an existing authentication session (e.g. remember is false)\nthis will be a new random value. This value is used as the \"sid\" parameter in the ID Token and in OIDC Front-/Back-\nchannel logout. It's value can generally be used to associate consecutive login requests by a certain user.",
          "type": "string"
        },
        "oidc_context": {
          "$ref": "#/definitions/openIDConnectContext"
        },
        "request_url": {
          "description": "RequestURL is the original OAuth 2.0 Authorization URL requested by the OAuth 2.0 client. It is the URL which\ninitiates the OAuth 2.0 Authorization Code or OAuth 2.0 Implicit flow. This URL is typically not needed, but\nmight come in handy if you want to deal with additional request parameters.",
          "type": "string"
        },
        "requested_access_token_audience": {
          "type": "array",
          "items": {
            "type": "string"
          },
          "$ref": "#/definitions/StringSlicePipeDelimiter"
        },
        "requested_scope": {
          "type": "array",
          "items": {
            "type": "string"
          },
          "$ref": "#/definitions/StringSlicePipeDelimiter"
        },
        "skip": {
          "description": "Skip, if true, implies that the client has requested the same scopes from the same user previously.\nIf true, you must not ask the user to grant the requested scopes. You must however either allow or deny the\nconsent request using the usual API call.",
          "type": "boolean"
        },
        "subject": {
          "description": "Subject is the user ID of the end-user that authenticated. Now, that end user needs to grant or deny the scope\nrequested by the OAuth 2.0 client.",
          "type": "string"
        }
      }
    },
    "consentRequestSession": {
      "type": "object",
      "title": "ConsentRequestSession Used to pass session data to a consent request.",
      "properties": {
        "access_token": {
          "description": "AccessToken sets session data for the access and refresh token, as well as any future tokens issued by the\nrefresh grant. Keep in mind that this data will be available to anyone performing OAuth 2.0 Challenge Introspection.\nIf only your services can perform OAuth 2.0 Challenge Introspection, this is usually fine. But if third parties\ncan access that endpoint as well, sensitive data from the session might be exposed to them. Use with care!",
          "type": "object",
          "additionalProperties": {
            "type": "object"
          }
        },
        "id_token": {
          "description": "IDToken sets session data for the OpenID Connect ID token. Keep in mind that the session'id payloads are readable\nby anyone that has access to the ID Challenge. Use with care!",
          "type": "object",
          "additionalProperties": {
            "type": "object"
          }
        }
      }
    },
    "flushInactiveOAuth2TokensRequest": {
      "description": "FlushInactiveOAuth2TokensRequest flush inactive o auth2 tokens request",
      "type": "object",
      "properties": {
        "notAfter": {
          "description": "NotAfter sets after which point tokens should not be flushed. This is useful when you want to keep a history\nof recently issued tokens for auditing.\nFormat: date-time",
          "type": "string",
          "format": "date-time"
        }
      }
    },
    "genericError": {
      "description": "Error responses are sent when an error (e.g. unauthorized, bad request, ...) occurred.",
      "type": "object",
      "title": "GenericError Error response",
      "required": [
        "error"
      ],
      "properties": {
        "debug": {
          "description": "Debug contains debug information. This is usually not available and has to be enabled.",
          "type": "string",
          "example": "The database adapter was unable to find the element"
        },
        "error": {
          "description": "Name is the error name.",
          "type": "string",
          "example": "The requested resource could not be found"
        },
        "error_description": {
          "description": "Description contains further information on the nature of the error.",
          "type": "string",
          "example": "Object with ID 12345 does not exist"
        },
        "status_code": {
          "description": "Code represents the error status code (404, 403, 401, ...).",
          "type": "integer",
          "format": "int64",
          "example": 404
        }
      }
    },
    "healthNotReadyStatus": {
      "description": "HealthNotReadyStatus health not ready status",
      "type": "object",
      "properties": {
        "errors": {
          "description": "Errors contains a list of errors that caused the not ready status.",
          "type": "object",
          "additionalProperties": {
            "type": "string"
          }
        }
      }
    },
    "healthStatus": {
<<<<<<< HEAD
      "description": "HealthStatus HealthStatus health status",
=======
      "description": "HealthStatus HealthStatus HealthStatus health status",
>>>>>>> 0bd0b0dd
      "type": "object",
      "properties": {
        "status": {
          "description": "Status always contains \"ok\".",
          "type": "string"
        }
      }
    },
    "jsonWebKeySetGeneratorRequest": {
      "description": "JSONWebKeySetGeneratorRequest json web key set generator request",
      "type": "object",
      "required": [
        "alg",
        "use",
        "kid"
      ],
      "properties": {
        "alg": {
          "description": "The algorithm to be used for creating the key. Supports \"RS256\", \"ES512\", \"HS512\", and \"HS256\"",
          "type": "string"
        },
        "kid": {
          "description": "The kid of the key to be created",
          "type": "string"
        },
        "use": {
          "description": "The \"use\" (public key use) parameter identifies the intended use of\nthe public key. The \"use\" parameter is employed to indicate whether\na public key is used for encrypting data or verifying the signature\non data. Valid values are \"enc\" and \"sig\".",
          "type": "string"
        }
      }
    },
    "loginRequest": {
      "type": "object",
<<<<<<< HEAD
      "title": "LoginRequest LoginRequest LoginRequest LoginRequest LoginRequest Contains information on an ongoing login request.",
=======
      "title": "LoginRequest LoginRequest LoginRequest LoginRequest LoginRequest LoginRequest Contains information on an ongoing login request.",
>>>>>>> 0bd0b0dd
      "properties": {
        "challenge": {
          "description": "Challenge is the identifier (\"login challenge\") of the login request. It is used to\nidentify the session.",
          "type": "string"
        },
        "client": {
          "$ref": "#/definitions/oAuth2Client"
        },
        "oidc_context": {
          "$ref": "#/definitions/openIDConnectContext"
        },
        "request_url": {
          "description": "RequestURL is the original OAuth 2.0 Authorization URL requested by the OAuth 2.0 client. It is the URL which\ninitiates the OAuth 2.0 Authorization Code or OAuth 2.0 Implicit flow. This URL is typically not needed, but\nmight come in handy if you want to deal with additional request parameters.",
          "type": "string"
        },
        "requested_access_token_audience": {
          "type": "array",
          "items": {
            "type": "string"
          },
          "$ref": "#/definitions/StringSlicePipeDelimiter"
        },
        "requested_scope": {
          "type": "array",
          "items": {
            "type": "string"
          },
          "$ref": "#/definitions/StringSlicePipeDelimiter"
        },
        "session_id": {
          "description": "SessionID is the login session ID. If the user-agent reuses a login session (via cookie / remember flag)\nthis ID will remain the same. If the user-agent did not have an existing authentication session (e.g. remember is false)\nthis will be a new random value. This value is used as the \"sid\" parameter in the ID Token and in OIDC Front-/Back-\nchannel logout. It's value can generally be used to associate consecutive login requests by a certain user.",
          "type": "string"
        },
        "skip": {
          "description": "Skip, if true, implies that the client has requested the same scopes from the same user previously.\nIf true, you can skip asking the user to grant the requested scopes, and simply forward the user to the redirect URL.\n\nThis feature allows you to update / set session information.",
          "type": "boolean"
        },
        "subject": {
          "description": "Subject is the user ID of the end-user that authenticated. Now, that end user needs to grant or deny the scope\nrequested by the OAuth 2.0 client. If this value is set and `skip` is true, you MUST include this subject type\nwhen accepting the login request, or the request will fail.",
          "type": "string"
        }
      }
    },
    "logoutRequest": {
      "type": "object",
<<<<<<< HEAD
      "title": "LogoutRequest LogoutRequest LogoutRequest Contains information about an ongoing logout request.",
=======
      "title": "Contains information about an ongoing logout request.",
>>>>>>> 0bd0b0dd
      "properties": {
        "request_url": {
          "description": "RequestURL is the original Logout URL requested.",
          "type": "string"
        },
        "rp_initiated": {
          "description": "RPInitiated is set to true if the request was initiated by a Relying Party (RP), also known as an OAuth 2.0 Client.",
          "type": "boolean"
        },
        "sid": {
          "description": "SessionID is the login session ID that was requested to log out.",
          "type": "string"
        },
        "subject": {
          "description": "Subject is the user for whom the logout was request.",
          "type": "string"
        }
      }
    },
    "oAuth2Client": {
      "type": "object",
      "title": "Client represents an OAuth 2.0 Client.",
      "properties": {
        "allowed_cors_origins": {
          "$ref": "#/definitions/StringSlicePipeDelimiter"
        },
        "audience": {
          "$ref": "#/definitions/StringSlicePipeDelimiter"
        },
        "backchannel_logout_session_required": {
          "description": "Boolean value specifying whether the RP requires that a sid (session ID) Claim be included in the Logout\nToken to identify the RP session with the OP when the backchannel_logout_uri is used.\nIf omitted, the default value is false.",
          "type": "boolean"
        },
        "backchannel_logout_uri": {
          "description": "RP URL that will cause the RP to log itself out when sent a Logout Token by the OP.",
          "type": "string"
        },
        "client_id": {
          "description": "ClientID  is the id for this client.",
          "type": "string"
        },
        "client_name": {
          "description": "Name is the human-readable string name of the client to be presented to the\nend-user during authorization.",
          "type": "string"
        },
        "client_secret": {
          "description": "Secret is the client's secret. The secret will be included in the create request as cleartext, and then\nnever again. The secret is stored using BCrypt so it is impossible to recover it. Tell your users\nthat they need to write the secret down as it will not be made available again.",
          "type": "string"
        },
        "client_secret_expires_at": {
          "description": "SecretExpiresAt is an integer holding the time at which the client\nsecret will expire or 0 if it will not expire. The time is\nrepresented as the number of seconds from 1970-01-01T00:00:00Z as\nmeasured in UTC until the date/time of expiration.\n\nThis feature is currently not supported and it's value will always\nbe set to 0.",
          "type": "integer",
          "format": "int64"
        },
        "client_uri": {
          "description": "ClientURI is an URL string of a web page providing information about the client.\nIf present, the server SHOULD display this URL to the end-user in\na clickable fashion.",
          "type": "string"
        },
        "contacts": {
          "$ref": "#/definitions/StringSlicePipeDelimiter"
        },
        "created_at": {
          "description": "CreatedAt returns the timestamp of the client's creation.",
          "type": "string",
          "format": "date-time"
        },
        "frontchannel_logout_session_required": {
          "description": "Boolean value specifying whether the RP requires that iss (issuer) and sid (session ID) query parameters be\nincluded to identify the RP session with the OP when the frontchannel_logout_uri is used.\nIf omitted, the default value is false.",
          "type": "boolean"
        },
        "frontchannel_logout_uri": {
          "description": "RP URL that will cause the RP to log itself out when rendered in an iframe by the OP. An iss (issuer) query\nparameter and a sid (session ID) query parameter MAY be included by the OP to enable the RP to validate the\nrequest and to determine which of the potentially multiple sessions is to be logged out; if either is\nincluded, both MUST be.",
          "type": "string"
        },
        "grant_types": {
          "$ref": "#/definitions/StringSlicePipeDelimiter"
        },
        "jwks": {
          "$ref": "#/definitions/JoseJSONWebKeySet"
        },
        "jwks_uri": {
          "description": "URL for the Client's JSON Web Key Set [JWK] document. If the Client signs requests to the Server, it contains\nthe signing key(s) the Server uses to validate signatures from the Client. The JWK Set MAY also contain the\nClient's encryption keys(s), which are used by the Server to encrypt responses to the Client. When both signing\nand encryption keys are made available, a use (Key Use) parameter value is REQUIRED for all keys in the referenced\nJWK Set to indicate each key's intended usage. Although some algorithms allow the same key to be used for both\nsignatures and encryption, doing so is NOT RECOMMENDED, as it is less secure. The JWK x5c parameter MAY be used\nto provide X.509 representations of keys provided. When used, the bare key values MUST still be present and MUST\nmatch those in the certificate.",
          "type": "string"
        },
        "logo_uri": {
          "description": "LogoURI is an URL string that references a logo for the client.",
          "type": "string"
        },
        "metadata": {
          "$ref": "#/definitions/JSONRawMessage"
        },
        "owner": {
          "description": "Owner is a string identifying the owner of the OAuth 2.0 Client.",
          "type": "string"
        },
        "policy_uri": {
          "description": "PolicyURI is a URL string that points to a human-readable privacy policy document\nthat describes how the deployment organization collects, uses,\nretains, and discloses personal data.",
          "type": "string"
        },
        "post_logout_redirect_uris": {
          "$ref": "#/definitions/StringSlicePipeDelimiter"
        },
        "redirect_uris": {
          "$ref": "#/definitions/StringSlicePipeDelimiter"
        },
        "request_object_signing_alg": {
          "description": "JWS [JWS] alg algorithm [JWA] that MUST be used for signing Request Objects sent to the OP. All Request Objects\nfrom this Client MUST be rejected, if not signed with this algorithm.",
          "type": "string"
        },
        "request_uris": {
          "$ref": "#/definitions/StringSlicePipeDelimiter"
        },
        "response_types": {
          "$ref": "#/definitions/StringSlicePipeDelimiter"
        },
        "scope": {
          "description": "Scope is a string containing a space-separated list of scope values (as\ndescribed in Section 3.3 of OAuth 2.0 [RFC6749]) that the client\ncan use when requesting access tokens.",
          "type": "string",
          "pattern": "([a-zA-Z0-9\\.\\*]+\\s?)+"
        },
        "sector_identifier_uri": {
          "description": "URL using the https scheme to be used in calculating Pseudonymous Identifiers by the OP. The URL references a\nfile with a single JSON array of redirect_uri values.",
          "type": "string"
        },
        "subject_type": {
          "description": "SubjectType requested for responses to this Client. The subject_types_supported Discovery parameter contains a\nlist of the supported subject_type values for this server. Valid types include `pairwise` and `public`.",
          "type": "string"
        },
        "token_endpoint_auth_method": {
          "description": "Requested Client Authentication method for the Token Endpoint. The options are client_secret_post,\nclient_secret_basic, private_key_jwt, and none.",
          "type": "string"
        },
        "tos_uri": {
          "description": "TermsOfServiceURI is a URL string that points to a human-readable terms of service\ndocument for the client that describes a contractual relationship\nbetween the end-user and the client that the end-user accepts when\nauthorizing the client.",
          "type": "string"
        },
        "updated_at": {
          "description": "UpdatedAt returns the timestamp of the last update.",
          "type": "string",
          "format": "date-time"
        },
        "userinfo_signed_response_alg": {
          "description": "JWS alg algorithm [JWA] REQUIRED for signing UserInfo Responses. If this is specified, the response will be JWT\n[JWT] serialized, and signed using JWS. The default, if omitted, is for the UserInfo Response to return the Claims\nas a UTF-8 encoded JSON object using the application/json content-type.",
          "type": "string"
        }
      }
    },
    "oAuth2TokenIntrospection": {
      "description": "https://tools.ietf.org/html/rfc7662",
      "type": "object",
      "title": "OAuth2TokenIntrospection Introspection contains an access token's session data as specified by IETF RFC 7662, see:",
      "required": [
        "active"
      ],
      "properties": {
        "active": {
          "description": "Active is a boolean indicator of whether or not the presented token\nis currently active.  The specifics of a token's \"active\" state\nwill vary depending on the implementation of the authorization\nserver and the information it keeps about its tokens, but a \"true\"\nvalue return for the \"active\" property will generally indicate\nthat a given token has been issued by this authorization server,\nhas not been revoked by the resource owner, and is within its\ngiven time window of validity (e.g., after its issuance time and\nbefore its expiration time).",
          "type": "boolean"
        },
        "aud": {
          "description": "Audience contains a list of the token's intended audiences.",
          "type": "array",
          "items": {
            "type": "string"
          }
        },
        "client_id": {
          "description": "ClientID is aclient identifier for the OAuth 2.0 client that\nrequested this token.",
          "type": "string"
        },
        "exp": {
          "description": "Expires at is an integer timestamp, measured in the number of seconds\nsince January 1 1970 UTC, indicating when this token will expire.",
          "type": "integer",
          "format": "int64"
        },
        "ext": {
          "description": "Extra is arbitrary data set by the session.",
          "type": "object",
          "additionalProperties": {
            "type": "object"
          }
        },
        "iat": {
          "description": "Issued at is an integer timestamp, measured in the number of seconds\nsince January 1 1970 UTC, indicating when this token was\noriginally issued.",
          "type": "integer",
          "format": "int64"
        },
        "iss": {
          "description": "IssuerURL is a string representing the issuer of this token",
          "type": "string"
        },
        "nbf": {
          "description": "NotBefore is an integer timestamp, measured in the number of seconds\nsince January 1 1970 UTC, indicating when this token is not to be\nused before.",
          "type": "integer",
          "format": "int64"
        },
        "obfuscated_subject": {
          "description": "ObfuscatedSubject is set when the subject identifier algorithm was set to \"pairwise\" during authorization.\nIt is the `sub` value of the ID Token that was issued.",
          "type": "string"
        },
        "scope": {
          "description": "Scope is a JSON string containing a space-separated list of\nscopes associated with this token.",
          "type": "string"
        },
        "sub": {
          "description": "Subject of the token, as defined in JWT [RFC7519].\nUsually a machine-readable identifier of the resource owner who\nauthorized this token.",
          "type": "string"
        },
        "token_type": {
          "description": "TokenType is the introspected token's type, for example `access_token` or `refresh_token`.",
          "type": "string"
        },
        "username": {
          "description": "Username is a human-readable identifier for the resource owner who\nauthorized this token.",
          "type": "string"
        }
      }
    },
    "oauth2TokenResponse": {
<<<<<<< HEAD
      "description": "Oauth2TokenResponse Oauth2TokenResponse Oauth2TokenResponse The Access Token Response",
=======
      "description": "Oauth2TokenResponse Oauth2TokenResponse Oauth2TokenResponse Oauth2TokenResponse The Access Token Response",
>>>>>>> 0bd0b0dd
      "type": "object",
      "properties": {
        "access_token": {
          "description": "access token",
          "type": "string"
        },
        "expires_in": {
          "description": "expires in",
          "type": "integer",
          "format": "int64"
        },
        "id_token": {
          "description": "id token",
          "type": "string"
        },
        "refresh_token": {
          "description": "refresh token",
          "type": "string"
        },
        "scope": {
          "description": "scope",
          "type": "string"
        },
        "token_type": {
          "description": "token type",
          "type": "string"
        }
      }
    },
    "openIDConnectContext": {
      "type": "object",
      "title": "OpenIDConnectContext Contains optional information about the OpenID Connect request.",
      "properties": {
        "acr_values": {
          "description": "ACRValues is the Authentication AuthorizationContext Class Reference requested in the OAuth 2.0 Authorization request.\nIt is a parameter defined by OpenID Connect and expresses which level of authentication (e.g. 2FA) is required.\n\nOpenID Connect defines it as follows:\n\u003e Requested Authentication AuthorizationContext Class Reference values. Space-separated string that specifies the acr values\nthat the Authorization Server is being requested to use for processing this Authentication Request, with the\nvalues appearing in order of preference. The Authentication AuthorizationContext Class satisfied by the authentication\nperformed is returned as the acr Claim Value, as specified in Section 2. The acr Claim is requested as a\nVoluntary Claim by this parameter.",
          "type": "array",
          "items": {
            "type": "string"
          }
        },
        "display": {
          "description": "Display is a string value that specifies how the Authorization Server displays the authentication and consent user interface pages to the End-User.\nThe defined values are:\npage: The Authorization Server SHOULD display the authentication and consent UI consistent with a full User Agent page view. If the display parameter is not specified, this is the default display mode.\npopup: The Authorization Server SHOULD display the authentication and consent UI consistent with a popup User Agent window. The popup User Agent window should be of an appropriate size for a login-focused dialog and should not obscure the entire window that it is popping up over.\ntouch: The Authorization Server SHOULD display the authentication and consent UI consistent with a device that leverages a touch interface.\nwap: The Authorization Server SHOULD display the authentication and consent UI consistent with a \"feature phone\" type display.\n\nThe Authorization Server MAY also attempt to detect the capabilities of the User Agent and present an appropriate display.",
          "type": "string"
        },
        "id_token_hint_claims": {
          "description": "IDTokenHintClaims are the claims of the ID Token previously issued by the Authorization Server being passed as a hint about the\nEnd-User's current or past authenticated session with the Client.",
          "type": "object",
          "additionalProperties": {
            "type": "object"
          }
        },
        "login_hint": {
          "description": "LoginHint hints about the login identifier the End-User might use to log in (if necessary).\nThis hint can be used by an RP if it first asks the End-User for their e-mail address (or other identifier)\nand then wants to pass that value as a hint to the discovered authorization service. This value MAY also be a\nphone number in the format specified for the phone_number Claim. The use of this parameter is optional.",
          "type": "string"
        },
        "ui_locales": {
          "description": "UILocales is the End-User'id preferred languages and scripts for the user interface, represented as a\nspace-separated list of BCP47 [RFC5646] language tag values, ordered by preference. For instance, the value\n\"fr-CA fr en\" represents a preference for French as spoken in Canada, then French (without a region designation),\nfollowed by English (without a region designation). An error SHOULD NOT result if some or all of the requested\nlocales are not supported by the OpenID Provider.",
          "type": "array",
          "items": {
            "type": "string"
          }
        }
      }
    },
    "rejectRequest": {
      "type": "object",
<<<<<<< HEAD
      "title": "RejectRequest RejectRequest RejectRequest The request payload used to accept a login or consent request.",
=======
      "title": "The request payload used to accept a login or consent request.",
>>>>>>> 0bd0b0dd
      "properties": {
        "error": {
          "description": "error",
          "type": "string"
        },
        "error_debug": {
          "description": "error debug",
          "type": "string"
        },
        "error_description": {
          "description": "error description",
          "type": "string"
        },
        "error_hint": {
          "description": "error hint",
          "type": "string"
        },
        "status_code": {
          "description": "status code",
          "type": "integer",
          "format": "int64"
        }
      }
    },
    "userinfoResponse": {
<<<<<<< HEAD
      "description": "The userinfo response",
=======
      "description": "UserinfoResponse The userinfo response",
>>>>>>> 0bd0b0dd
      "type": "object",
      "properties": {
        "birthdate": {
          "description": "End-User's birthday, represented as an ISO 8601:2004 [ISO8601‑2004] YYYY-MM-DD format. The year MAY be 0000, indicating that it is omitted. To represent only the year, YYYY format is allowed. Note that depending on the underlying platform's date related function, providing just year can result in varying month and day, so the implementers need to take this factor into account to correctly process the dates.",
          "type": "string"
        },
        "email": {
          "description": "End-User's preferred e-mail address. Its value MUST conform to the RFC 5322 [RFC5322] addr-spec syntax. The RP MUST NOT rely upon this value being unique, as discussed in Section 5.7.",
          "type": "string"
        },
        "email_verified": {
          "description": "True if the End-User's e-mail address has been verified; otherwise false. When this Claim Value is true, this means that the OP took affirmative steps to ensure that this e-mail address was controlled by the End-User at the time the verification was performed. The means by which an e-mail address is verified is context-specific, and dependent upon the trust framework or contractual agreements within which the parties are operating.",
          "type": "boolean"
        },
        "family_name": {
          "description": "Surname(s) or last name(s) of the End-User. Note that in some cultures, people can have multiple family names or no family name; all can be present, with the names being separated by space characters.",
          "type": "string"
        },
        "gender": {
          "description": "End-User's gender. Values defined by this specification are female and male. Other values MAY be used when neither of the defined values are applicable.",
          "type": "string"
        },
        "given_name": {
          "description": "Given name(s) or first name(s) of the End-User. Note that in some cultures, people can have multiple given names; all can be present, with the names being separated by space characters.",
          "type": "string"
        },
        "locale": {
          "description": "End-User's locale, represented as a BCP47 [RFC5646] language tag. This is typically an ISO 639-1 Alpha-2 [ISO639‑1] language code in lowercase and an ISO 3166-1 Alpha-2 [ISO3166‑1] country code in uppercase, separated by a dash. For example, en-US or fr-CA. As a compatibility note, some implementations have used an underscore as the separator rather than a dash, for example, en_US; Relying Parties MAY choose to accept this locale syntax as well.",
          "type": "string"
        },
        "middle_name": {
          "description": "Middle name(s) of the End-User. Note that in some cultures, people can have multiple middle names; all can be present, with the names being separated by space characters. Also note that in some cultures, middle names are not used.",
          "type": "string"
        },
        "name": {
          "description": "End-User's full name in displayable form including all name parts, possibly including titles and suffixes, ordered according to the End-User's locale and preferences.",
          "type": "string"
        },
        "nickname": {
          "description": "Casual name of the End-User that may or may not be the same as the given_name. For instance, a nickname value of Mike might be returned alongside a given_name value of Michael.",
          "type": "string"
        },
        "phone_number": {
          "description": "End-User's preferred telephone number. E.164 [E.164] is RECOMMENDED as the format of this Claim, for example, +1 (425) 555-1212 or +56 (2) 687 2400. If the phone number contains an extension, it is RECOMMENDED that the extension be represented using the RFC 3966 [RFC3966] extension syntax, for example, +1 (604) 555-1234;ext=5678.",
          "type": "string"
        },
        "phone_number_verified": {
          "description": "True if the End-User's phone number has been verified; otherwise false. When this Claim Value is true, this means that the OP took affirmative steps to ensure that this phone number was controlled by the End-User at the time the verification was performed. The means by which a phone number is verified is context-specific, and dependent upon the trust framework or contractual agreements within which the parties are operating. When true, the phone_number Claim MUST be in E.164 format and any extensions MUST be represented in RFC 3966 format.",
          "type": "boolean"
        },
        "picture": {
          "description": "URL of the End-User's profile picture. This URL MUST refer to an image file (for example, a PNG, JPEG, or GIF image file), rather than to a Web page containing an image. Note that this URL SHOULD specifically reference a profile photo of the End-User suitable for displaying when describing the End-User, rather than an arbitrary photo taken by the End-User.",
          "type": "string"
        },
        "preferred_username": {
          "description": "Non-unique shorthand name by which the End-User wishes to be referred to at the RP, such as janedoe or j.doe. This value MAY be any valid JSON string including special characters such as @, /, or whitespace.",
          "type": "string"
        },
        "profile": {
          "description": "URL of the End-User's profile page. The contents of this Web page SHOULD be about the End-User.",
          "type": "string"
        },
        "sub": {
          "description": "Subject - Identifier for the End-User at the IssuerURL.",
          "type": "string"
        },
        "updated_at": {
          "description": "Time the End-User's information was last updated. Its value is a JSON number representing the number of seconds from 1970-01-01T0:0:0Z as measured in UTC until the date/time.",
          "type": "integer",
          "format": "int64"
        },
        "website": {
          "description": "URL of the End-User's Web page or blog. This Web page SHOULD contain information published by the End-User or an organization that the End-User is affiliated with.",
          "type": "string"
        },
        "zoneinfo": {
          "description": "String from zoneinfo [zoneinfo] time zone database representing the End-User's time zone. For example, Europe/Paris or America/Los_Angeles.",
          "type": "string"
        }
      }
    },
    "version": {
<<<<<<< HEAD
      "description": "Version version",
=======
      "description": "Version Version version",
>>>>>>> 0bd0b0dd
      "type": "object",
      "properties": {
        "version": {
          "description": "Version is the service's version.",
          "type": "string"
        }
      }
    },
    "wellKnown": {
      "description": "It includes links to several endpoints (e.g. /oauth2/token) and exposes information on supported signature algorithms\namong others.",
      "type": "object",
<<<<<<< HEAD
      "title": "WellKnown WellKnown WellKnown represents important OpenID Connect discovery metadata",
=======
      "title": "WellKnown WellKnown WellKnown WellKnown represents important OpenID Connect discovery metadata",
>>>>>>> 0bd0b0dd
      "required": [
        "issuer",
        "authorization_endpoint",
        "token_endpoint",
        "jwks_uri",
        "subject_types_supported",
        "response_types_supported",
        "id_token_signing_alg_values_supported"
      ],
      "properties": {
        "authorization_endpoint": {
          "description": "URL of the OP's OAuth 2.0 Authorization Endpoint.",
          "type": "string",
          "example": "https://playground.ory.sh/ory-hydra/public/oauth2/auth"
        },
        "backchannel_logout_session_supported": {
          "description": "Boolean value specifying whether the OP can pass a sid (session ID) Claim in the Logout Token to identify the RP\nsession with the OP. If supported, the sid Claim is also included in ID Tokens issued by the OP",
          "type": "boolean"
        },
        "backchannel_logout_supported": {
          "description": "Boolean value specifying whether the OP supports back-channel logout, with true indicating support.",
          "type": "boolean"
        },
        "claims_parameter_supported": {
          "description": "Boolean value specifying whether the OP supports use of the claims parameter, with true indicating support.",
          "type": "boolean"
        },
        "claims_supported": {
          "description": "JSON array containing a list of the Claim Names of the Claims that the OpenID Provider MAY be able to supply\nvalues for. Note that for privacy or other reasons, this might not be an exhaustive list.",
          "type": "array",
          "items": {
            "type": "string"
          }
        },
        "end_session_endpoint": {
          "description": "URL at the OP to which an RP can perform a redirect to request that the End-User be logged out at the OP.",
          "type": "string"
        },
        "frontchannel_logout_session_supported": {
          "description": "Boolean value specifying whether the OP can pass iss (issuer) and sid (session ID) query parameters to identify\nthe RP session with the OP when the frontchannel_logout_uri is used. If supported, the sid Claim is also\nincluded in ID Tokens issued by the OP.",
          "type": "boolean"
        },
        "frontchannel_logout_supported": {
          "description": "Boolean value specifying whether the OP supports HTTP-based logout, with true indicating support.",
          "type": "boolean"
        },
        "grant_types_supported": {
          "description": "JSON array containing a list of the OAuth 2.0 Grant Type values that this OP supports.",
          "type": "array",
          "items": {
            "type": "string"
          }
        },
        "id_token_signing_alg_values_supported": {
          "description": "JSON array containing a list of the JWS signing algorithms (alg values) supported by the OP for the ID Token\nto encode the Claims in a JWT.",
          "type": "array",
          "items": {
            "type": "string"
          }
        },
        "issuer": {
          "description": "URL using the https scheme with no query or fragment component that the OP asserts as its IssuerURL Identifier.\nIf IssuerURL discovery is supported , this value MUST be identical to the issuer value returned\nby WebFinger. This also MUST be identical to the iss Claim value in ID Tokens issued from this IssuerURL.",
          "type": "string",
          "example": "https://playground.ory.sh/ory-hydra/public/"
        },
        "jwks_uri": {
          "description": "URL of the OP's JSON Web Key Set [JWK] document. This contains the signing key(s) the RP uses to validate\nsignatures from the OP. The JWK Set MAY also contain the Server's encryption key(s), which are used by RPs\nto encrypt requests to the Server. When both signing and encryption keys are made available, a use (Key Use)\nparameter value is REQUIRED for all keys in the referenced JWK Set to indicate each key's intended usage.\nAlthough some algorithms allow the same key to be used for both signatures and encryption, doing so is\nNOT RECOMMENDED, as it is less secure. The JWK x5c parameter MAY be used to provide X.509 representations of\nkeys provided. When used, the bare key values MUST still be present and MUST match those in the certificate.",
          "type": "string",
          "example": "https://playground.ory.sh/ory-hydra/public/.well-known/jwks.json"
        },
        "registration_endpoint": {
          "description": "URL of the OP's Dynamic Client Registration Endpoint.",
          "type": "string",
          "example": "https://playground.ory.sh/ory-hydra/admin/client"
        },
        "request_parameter_supported": {
          "description": "Boolean value specifying whether the OP supports use of the request parameter, with true indicating support.",
          "type": "boolean"
        },
        "request_uri_parameter_supported": {
          "description": "Boolean value specifying whether the OP supports use of the request_uri parameter, with true indicating support.",
          "type": "boolean"
        },
        "require_request_uri_registration": {
          "description": "Boolean value specifying whether the OP requires any request_uri values used to be pre-registered\nusing the request_uris registration parameter.",
          "type": "boolean"
        },
        "response_modes_supported": {
          "description": "JSON array containing a list of the OAuth 2.0 response_mode values that this OP supports.",
          "type": "array",
          "items": {
            "type": "string"
          }
        },
        "response_types_supported": {
          "description": "JSON array containing a list of the OAuth 2.0 response_type values that this OP supports. Dynamic OpenID\nProviders MUST support the code, id_token, and the token id_token Response Type values.",
          "type": "array",
          "items": {
            "type": "string"
          }
        },
        "revocation_endpoint": {
          "description": "URL of the authorization server's OAuth 2.0 revocation endpoint.",
          "type": "string"
        },
        "scopes_supported": {
          "description": "SON array containing a list of the OAuth 2.0 [RFC6749] scope values that this server supports. The server MUST\nsupport the openid scope value. Servers MAY choose not to advertise some supported scope values even when this parameter is used",
          "type": "array",
          "items": {
            "type": "string"
          }
        },
        "subject_types_supported": {
          "description": "JSON array containing a list of the Subject Identifier types that this OP supports. Valid types include\npairwise and public.",
          "type": "array",
          "items": {
            "type": "string"
          }
        },
        "token_endpoint": {
          "description": "URL of the OP's OAuth 2.0 Token Endpoint",
          "type": "string",
          "example": "https://playground.ory.sh/ory-hydra/public/oauth2/token"
        },
        "token_endpoint_auth_methods_supported": {
          "description": "JSON array containing a list of Client Authentication methods supported by this Token Endpoint. The options are\nclient_secret_post, client_secret_basic, client_secret_jwt, and private_key_jwt, as described in Section 9 of OpenID Connect Core 1.0",
          "type": "array",
          "items": {
            "type": "string"
          }
        },
        "userinfo_endpoint": {
          "description": "URL of the OP's UserInfo Endpoint.",
          "type": "string"
        },
        "userinfo_signing_alg_values_supported": {
          "description": "JSON array containing a list of the JWS [JWS] signing algorithms (alg values) [JWA] supported by the UserInfo Endpoint to encode the Claims in a JWT [JWT].",
          "type": "array",
          "items": {
            "type": "string"
          }
        }
      }
    }
  },
  "securityDefinitions": {
    "basic": {
      "type": "basic"
    },
    "oauth2": {
      "type": "oauth2",
      "flow": "accessCode",
      "authorizationUrl": "/oauth2/auth",
      "tokenUrl": "/oauth2/token",
      "scopes": {
        "offline": "A scope required when requesting refresh tokens (alias for `offline_access`)",
        "offline_access": "A scope required when requesting refresh tokens",
        "openid": "Request an OpenID Connect ID Token"
      }
    }
  },
  "x-forwarded-proto": "string",
  "x-request-id": "string"
}<|MERGE_RESOLUTION|>--- conflicted
+++ resolved
@@ -1828,13 +1828,13 @@
       "title": "JSONRawMessage represents a json.RawMessage that works well with JSON, SQL, and Swagger."
     },
     "JSONWebKey": {
-      "description": "JSONWebKey It is important that this model object is named JSONWebKey for\n\"swagger generate spec\" to generate only on definition of a\nJSONWebKey.",
+      "description": "It is important that this model object is named JSONWebKey for\n\"swagger generate spec\" to generate only on definition of a\nJSONWebKey.",
       "type": "object",
       "required": [
-        "use",
+        "alg",
+        "kid",
         "kty",
-        "kid",
-        "alg"
+        "use"
       ],
       "properties": {
         "alg": {
@@ -1843,32 +1843,26 @@
           "example": "RS256"
         },
         "crv": {
-          "description": "crv",
           "type": "string",
           "example": "P-256"
         },
         "d": {
-          "description": "d",
           "type": "string",
           "example": "T_N8I-6He3M8a7X1vWt6TGIx4xB_GP3Mb4SsZSA4v-orvJzzRiQhLlRR81naWYxfQAYt5isDI6_C2L9bdWo4FFPjGQFvNoRX-_sBJyBI_rl-TBgsZYoUlAj3J92WmY2inbA-PwyJfsaIIDceYBC-eX-xiCu6qMqkZi3MwQAFL6bMdPEM0z4JBcwFT3VdiWAIRUuACWQwrXMq672x7fMuaIaHi7XDGgt1ith23CLfaREmJku9PQcchbt_uEY-hqrFY6ntTtS4paWWQj86xLL94S-Tf6v6xkL918PfLSOTq6XCzxvlFwzBJqApnAhbwqLjpPhgUG04EDRrqrSBc5Y1BLevn6Ip5h1AhessBp3wLkQgz_roeckt-ybvzKTjESMuagnpqLvOT7Y9veIug2MwPJZI2VjczRc1vzMs25XrFQ8DpUy-bNdp89TmvAXwctUMiJdgHloJw23Cv03gIUAkDnsTqZmkpbIf-crpgNKFmQP_EDKoe8p_PXZZgfbRri3NoEVGP7Mk6yEu8LjJhClhZaBNjuWw2-KlBfOA3g79mhfBnkInee5KO9mGR50qPk1V-MorUYNTFMZIm0kFE6eYVWFBwJHLKYhHU34DoiK1VP-svZpC2uAMFNA_UJEwM9CQ2b8qe4-5e9aywMvwcuArRkAB5mBIfOaOJao3mfukKAE"
         },
         "dp": {
-          "description": "dp",
           "type": "string",
           "example": "G4sPXkc6Ya9y8oJW9_ILj4xuppu0lzi_H7VTkS8xj5SdX3coE0oimYwxIi2emTAue0UOa5dpgFGyBJ4c8tQ2VF402XRugKDTP8akYhFo5tAA77Qe_NmtuYZc3C3m3I24G2GvR5sSDxUyAN2zq8Lfn9EUms6rY3Ob8YeiKkTiBj0"
         },
         "dq": {
-          "description": "dq",
           "type": "string",
           "example": "s9lAH9fggBsoFR8Oac2R_E2gw282rT2kGOAhvIllETE1efrA6huUUvMfBcMpn8lqeW6vzznYY5SSQF7pMdC_agI3nG8Ibp1BUb0JUiraRNqUfLhcQb_d9GF4Dh7e74WbRsobRonujTYN1xCaP6TO61jvWrX-L18txXw494Q_cgk"
         },
         "e": {
-          "description": "e",
           "type": "string",
           "example": "AQAB"
         },
         "k": {
-          "description": "k",
           "type": "string",
           "example": "GawgguFyGrWKav7AX4VKUg"
         },
@@ -1883,22 +1877,18 @@
           "example": "RSA"
         },
         "n": {
-          "description": "n",
           "type": "string",
           "example": "vTqrxUyQPl_20aqf5kXHwDZrel-KovIp8s7ewJod2EXHl8tWlRB3_Rem34KwBfqlKQGp1nqah-51H4Jzruqe0cFP58hPEIt6WqrvnmJCXxnNuIB53iX_uUUXXHDHBeaPCSRoNJzNysjoJ30TIUsKBiirhBa7f235PXbKiHducLevV6PcKxJ5cY8zO286qJLBWSPm-OIevwqsIsSIH44Qtm9sioFikhkbLwoqwWORGAY0nl6XvVOlhADdLjBSqSAeT1FPuCDCnXwzCDR8N9IFB_IjdStFkC-rVt2K5BYfPd0c3yFp_vHR15eRd0zJ8XQ7woBC8Vnsac6Et1pKS59pX6256DPWu8UDdEOolKAPgcd_g2NpA76cAaF_jcT80j9KrEzw8Tv0nJBGesuCjPNjGs_KzdkWTUXt23Hn9QJsdc1MZuaW0iqXBepHYfYoqNelzVte117t4BwVp0kUM6we0IqyXClaZgOI8S-WDBw2_Ovdm8e5NmhYAblEVoygcX8Y46oH6bKiaCQfKCFDMcRgChme7AoE1yZZYsPbaG_3IjPrC4LBMHQw8rM9dWjJ8ImjicvZ1pAm0dx-KHCP3y5PVKrxBDf1zSOsBRkOSjB8TPODnJMz6-jd5hTtZxpZPwPoIdCanTZ3ZD6uRBpTmDwtpRGm63UQs1m5FWPwb0T2IF0"
         },
         "p": {
-          "description": "p",
           "type": "string",
           "example": "6NbkXwDWUhi-eR55Cgbf27FkQDDWIamOaDr0rj1q0f1fFEz1W5A_09YvG09Fiv1AO2-D8Rl8gS1Vkz2i0zCSqnyy8A025XOcRviOMK7nIxE4OH_PEsko8dtIrb3TmE2hUXvCkmzw9EsTF1LQBOGC6iusLTXepIC1x9ukCKFZQvdgtEObQ5kzd9Nhq-cdqmSeMVLoxPLd1blviVT9Vm8-y12CtYpeJHOaIDtVPLlBhJiBoPKWg3vxSm4XxIliNOefqegIlsmTIa3MpS6WWlCK3yHhat0Q-rRxDxdyiVdG_wzJvp0Iw_2wms7pe-PgNPYvUWH9JphWP5K38YqEBiJFXQ"
         },
         "q": {
-          "description": "q",
           "type": "string",
           "example": "0A1FmpOWR91_RAWpqreWSavNaZb9nXeKiBo0DQGBz32DbqKqQ8S4aBJmbRhJcctjCLjain-ivut477tAUMmzJwVJDDq2MZFwC9Q-4VYZmFU4HJityQuSzHYe64RjN-E_NQ02TWhG3QGW6roq6c57c99rrUsETwJJiwS8M5p15Miuz53DaOjv-uqqFAFfywN5WkxHbraBcjHtMiQuyQbQqkCFh-oanHkwYNeytsNhTu2mQmwR5DR2roZ2nPiFjC6nsdk-A7E3S3wMzYYFw7jvbWWoYWo9vB40_MY2Y0FYQSqcDzcBIcq_0tnnasf3VW4Fdx6m80RzOb2Fsnln7vKXAQ"
         },
         "qi": {
-          "description": "qi",
           "type": "string",
           "example": "GyM_p6JrXySiz1toFgKbWV-JdI3jQ4ypu9rbMWx3rQJBfmt0FoYzgUIZEVFEcOqwemRN81zoDAaa-Bk0KWNGDjJHZDdDmFhW3AN7lI-puxk_mHZGJ11rxyR8O55XLSe3SPmRfKwZI6yU24ZxvQKFYItdldUKGzO6Ia6zTKhAVRU"
         },
@@ -1908,7 +1898,6 @@
           "example": "sig"
         },
         "x": {
-          "description": "x",
           "type": "string",
           "example": "f83OJ3D2xF1Bg8vub9tLe1gHMzV76e8Tus9uPHvRVEU"
         },
@@ -1920,14 +1909,13 @@
           }
         },
         "y": {
-          "description": "y",
           "type": "string",
           "example": "x_FEzRu9m36HLN_tue659LNpXW6pCyStikYjKIWI5a0"
         }
       }
     },
     "JSONWebKeySet": {
-      "description": "JSONWebKeySet It is important that this model object is named JSONWebKeySet for\n\"swagger generate spec\" to generate only on definition of a\nJSONWebKeySet. Since one with the same name is previously defined as\nclient.Client.JSONWebKeys and this one is last, this one will be\neffectively written in the swagger spec.",
+      "description": "It is important that this model object is named JSONWebKeySet for\n\"swagger generate spec\" to generate only on definition of a\nJSONWebKeySet. Since one with the same name is previously defined as\nclient.Client.JSONWebKeys and this one is last, this one will be\neffectively written in the swagger spec.",
       "type": "object",
       "properties": {
         "keys": {
@@ -1949,11 +1937,7 @@
     },
     "PluginConfig": {
       "type": "object",
-<<<<<<< HEAD
-      "title": "PluginConfig PluginConfig PluginConfig PluginConfig The config of a plugin.",
-=======
       "title": "PluginConfig The config of a plugin.",
->>>>>>> 0bd0b0dd
       "required": [
         "Args",
         "Description",
@@ -2040,7 +2024,7 @@
       }
     },
     "PluginConfigArgs": {
-      "description": "PluginConfigArgs PluginConfigArgs plugin config args",
+      "description": "PluginConfigArgs plugin config args",
       "type": "object",
       "required": [
         "Description",
@@ -2095,7 +2079,7 @@
       }
     },
     "PluginConfigLinux": {
-      "description": "PluginConfigLinux PluginConfigLinux plugin config linux",
+      "description": "PluginConfigLinux plugin config linux",
       "type": "object",
       "required": [
         "AllowAllDevices",
@@ -2124,11 +2108,7 @@
       }
     },
     "PluginConfigNetwork": {
-<<<<<<< HEAD
-      "description": "PluginConfigNetwork PluginConfigNetwork PluginConfigNetwork PluginConfigNetwork plugin config network",
-=======
       "description": "PluginConfigNetwork PluginConfigNetwork PluginConfigNetwork PluginConfigNetwork PluginConfigNetwork plugin config network",
->>>>>>> 0bd0b0dd
       "type": "object",
       "required": [
         "Type"
@@ -2158,7 +2138,7 @@
       }
     },
     "PluginConfigUser": {
-      "description": "PluginConfigUser PluginConfigUser plugin config user",
+      "description": "PluginConfigUser plugin config user",
       "type": "object",
       "properties": {
         "GID": {
@@ -2236,7 +2216,7 @@
       }
     },
     "PluginInterfaceType": {
-      "description": "PluginInterfaceType PluginInterfaceType plugin interface type",
+      "description": "PluginInterfaceType plugin interface type",
       "type": "object",
       "required": [
         "Capability",
@@ -2309,11 +2289,7 @@
     },
     "PluginSettings": {
       "type": "object",
-<<<<<<< HEAD
-      "title": "PluginSettings PluginSettings Settings that can be modified by users.",
-=======
       "title": "PluginSettings PluginSettings PluginSettings Settings that can be modified by users.",
->>>>>>> 0bd0b0dd
       "required": [
         "Args",
         "Devices",
@@ -2352,11 +2328,7 @@
       }
     },
     "PreviousConsentSession": {
-<<<<<<< HEAD
-      "description": "PreviousConsentSession PreviousConsentSession PreviousConsentSession PreviousConsentSession PreviousConsentSession PreviousConsentSession PreviousConsentSession PreviousConsentSession PreviousConsentSession PreviousConsentSession PreviousConsentSession PreviousConsentSession PreviousConsentSession PreviousConsentSession PreviousConsentSession PreviousConsentSession PreviousConsentSession PreviousConsentSession PreviousConsentSession PreviousConsentSession PreviousConsentSession PreviousConsentSession PreviousConsentSession PreviousConsentSession PreviousConsentSession PreviousConsentSession The response used to return used consent requests\nsame as HandledLoginRequest, just with consent_request exposed as json",
-=======
       "description": "PreviousConsentSession PreviousConsentSession PreviousConsentSession PreviousConsentSession PreviousConsentSession PreviousConsentSession PreviousConsentSession PreviousConsentSession PreviousConsentSession PreviousConsentSession PreviousConsentSession PreviousConsentSession PreviousConsentSession PreviousConsentSession PreviousConsentSession PreviousConsentSession PreviousConsentSession PreviousConsentSession PreviousConsentSession PreviousConsentSession PreviousConsentSession PreviousConsentSession PreviousConsentSession PreviousConsentSession PreviousConsentSession PreviousConsentSession PreviousConsentSession The response used to return used consent requests\nsame as HandledLoginRequest, just with consent_request exposed as json",
->>>>>>> 0bd0b0dd
       "type": "object",
       "properties": {
         "consent_request": {
@@ -2377,11 +2349,7 @@
           }
         },
         "handled_at": {
-<<<<<<< HEAD
-          "description": "handled at\nFormat: date-time\nFormat: date-time\nFormat: date-time\nFormat: date-time\nFormat: date-time\nFormat: date-time\nFormat: date-time\nFormat: date-time\nFormat: date-time\nFormat: date-time\nFormat: date-time\nFormat: date-time\nFormat: date-time\nFormat: date-time\nFormat: date-time\nFormat: date-time\nFormat: date-time\nFormat: date-time\nFormat: date-time\nFormat: date-time\nFormat: date-time\nFormat: date-time\nFormat: date-time\nFormat: date-time\nFormat: date-time\nFormat: date-time",
-=======
           "description": "handled at\nFormat: date-time\nFormat: date-time\nFormat: date-time\nFormat: date-time\nFormat: date-time\nFormat: date-time\nFormat: date-time\nFormat: date-time\nFormat: date-time\nFormat: date-time\nFormat: date-time\nFormat: date-time\nFormat: date-time\nFormat: date-time\nFormat: date-time\nFormat: date-time\nFormat: date-time\nFormat: date-time\nFormat: date-time\nFormat: date-time\nFormat: date-time\nFormat: date-time\nFormat: date-time\nFormat: date-time\nFormat: date-time\nFormat: date-time\nFormat: date-time",
->>>>>>> 0bd0b0dd
           "type": "string",
           "format": "date-time"
         },
@@ -2407,7 +2375,7 @@
       }
     },
     "VolumeUsageData": {
-      "description": "VolumeUsageData Usage details about the volume. This information is used by the\n`GET /system/df` endpoint, and omitted in other endpoints.",
+      "description": "VolumeUsageData VolumeUsageData Usage details about the volume. This information is used by the\n`GET /system/df` endpoint, and omitted in other endpoints.",
       "type": "object",
       "required": [
         "RefCount",
@@ -2428,11 +2396,7 @@
     },
     "acceptConsentRequest": {
       "type": "object",
-<<<<<<< HEAD
-      "title": "AcceptConsentRequest AcceptConsentRequest AcceptConsentRequest The request payload used to accept a consent request.",
-=======
       "title": "AcceptConsentRequest AcceptConsentRequest AcceptConsentRequest AcceptConsentRequest The request payload used to accept a consent request.",
->>>>>>> 0bd0b0dd
       "properties": {
         "grant_access_token_audience": {
           "type": "array",
@@ -2500,11 +2464,7 @@
     },
     "completedRequest": {
       "type": "object",
-<<<<<<< HEAD
-      "title": "CompletedRequest The response payload sent when accepting or rejecting a login or consent request.",
-=======
       "title": "CompletedRequest CompletedRequest The response payload sent when accepting or rejecting a login or consent request.",
->>>>>>> 0bd0b0dd
       "properties": {
         "redirect_to": {
           "description": "RedirectURL is the URL which you should redirect the user to once the authentication process is completed.",
@@ -2514,11 +2474,7 @@
     },
     "consentRequest": {
       "type": "object",
-<<<<<<< HEAD
-      "title": "ConsentRequest Contains information on an ongoing consent request.",
-=======
       "title": "ConsentRequest ConsentRequest Contains information on an ongoing consent request.",
->>>>>>> 0bd0b0dd
       "properties": {
         "acr": {
           "description": "ACR represents the Authentication AuthorizationContext Class Reference value for this authentication session. You can use it\nto express that, for example, a user authenticated using two factor authentication.",
@@ -2649,11 +2605,7 @@
       }
     },
     "healthStatus": {
-<<<<<<< HEAD
-      "description": "HealthStatus HealthStatus health status",
-=======
       "description": "HealthStatus HealthStatus HealthStatus health status",
->>>>>>> 0bd0b0dd
       "type": "object",
       "properties": {
         "status": {
@@ -2663,12 +2615,11 @@
       }
     },
     "jsonWebKeySetGeneratorRequest": {
-      "description": "JSONWebKeySetGeneratorRequest json web key set generator request",
       "type": "object",
       "required": [
         "alg",
-        "use",
-        "kid"
+        "kid",
+        "use"
       ],
       "properties": {
         "alg": {
@@ -2687,11 +2638,7 @@
     },
     "loginRequest": {
       "type": "object",
-<<<<<<< HEAD
-      "title": "LoginRequest LoginRequest LoginRequest LoginRequest LoginRequest Contains information on an ongoing login request.",
-=======
       "title": "LoginRequest LoginRequest LoginRequest LoginRequest LoginRequest LoginRequest Contains information on an ongoing login request.",
->>>>>>> 0bd0b0dd
       "properties": {
         "challenge": {
           "description": "Challenge is the identifier (\"login challenge\") of the login request. It is used to\nidentify the session.",
@@ -2737,11 +2684,7 @@
     },
     "logoutRequest": {
       "type": "object",
-<<<<<<< HEAD
-      "title": "LogoutRequest LogoutRequest LogoutRequest Contains information about an ongoing logout request.",
-=======
       "title": "Contains information about an ongoing logout request.",
->>>>>>> 0bd0b0dd
       "properties": {
         "request_url": {
           "description": "RequestURL is the original Logout URL requested.",
@@ -2961,11 +2904,7 @@
       }
     },
     "oauth2TokenResponse": {
-<<<<<<< HEAD
-      "description": "Oauth2TokenResponse Oauth2TokenResponse Oauth2TokenResponse The Access Token Response",
-=======
       "description": "Oauth2TokenResponse Oauth2TokenResponse Oauth2TokenResponse Oauth2TokenResponse The Access Token Response",
->>>>>>> 0bd0b0dd
       "type": "object",
       "properties": {
         "access_token": {
@@ -2997,7 +2936,7 @@
     },
     "openIDConnectContext": {
       "type": "object",
-      "title": "OpenIDConnectContext Contains optional information about the OpenID Connect request.",
+      "title": "Contains optional information about the OpenID Connect request.",
       "properties": {
         "acr_values": {
           "description": "ACRValues is the Authentication AuthorizationContext Class Reference requested in the OAuth 2.0 Authorization request.\nIt is a parameter defined by OpenID Connect and expresses which level of authentication (e.g. 2FA) is required.\n\nOpenID Connect defines it as follows:\n\u003e Requested Authentication AuthorizationContext Class Reference values. Space-separated string that specifies the acr values\nthat the Authorization Server is being requested to use for processing this Authentication Request, with the\nvalues appearing in order of preference. The Authentication AuthorizationContext Class satisfied by the authentication\nperformed is returned as the acr Claim Value, as specified in Section 2. The acr Claim is requested as a\nVoluntary Claim by this parameter.",
@@ -3032,11 +2971,7 @@
     },
     "rejectRequest": {
       "type": "object",
-<<<<<<< HEAD
-      "title": "RejectRequest RejectRequest RejectRequest The request payload used to accept a login or consent request.",
-=======
       "title": "The request payload used to accept a login or consent request.",
->>>>>>> 0bd0b0dd
       "properties": {
         "error": {
           "description": "error",
@@ -3062,11 +2997,7 @@
       }
     },
     "userinfoResponse": {
-<<<<<<< HEAD
-      "description": "The userinfo response",
-=======
       "description": "UserinfoResponse The userinfo response",
->>>>>>> 0bd0b0dd
       "type": "object",
       "properties": {
         "birthdate": {
@@ -3149,11 +3080,7 @@
       }
     },
     "version": {
-<<<<<<< HEAD
-      "description": "Version version",
-=======
       "description": "Version Version version",
->>>>>>> 0bd0b0dd
       "type": "object",
       "properties": {
         "version": {
@@ -3165,11 +3092,7 @@
     "wellKnown": {
       "description": "It includes links to several endpoints (e.g. /oauth2/token) and exposes information on supported signature algorithms\namong others.",
       "type": "object",
-<<<<<<< HEAD
-      "title": "WellKnown WellKnown WellKnown represents important OpenID Connect discovery metadata",
-=======
       "title": "WellKnown WellKnown WellKnown WellKnown represents important OpenID Connect discovery metadata",
->>>>>>> 0bd0b0dd
       "required": [
         "issuer",
         "authorization_endpoint",
