--- conflicted
+++ resolved
@@ -1,8 +1,4 @@
-<<<<<<< HEAD
-FROM alpine:3.14.3
-=======
 FROM alpine:3.15
->>>>>>> 10a3cd77
 
 # Because this image is built for SQLite, we create /home/ory and /home/ory/sqlite which is owned by the ory user
 # and declare /home/ory/sqlite a volume.
