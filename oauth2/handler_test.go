/*
 * Copyright © 2015-2018 Aeneas Rekkas <aeneas+oss@aeneas.io>
 *
 * Licensed under the Apache License, Version 2.0 (the "License");
 * you may not use this file except in compliance with the License.
 * You may obtain a copy of the License at
 *
 *     http://www.apache.org/licenses/LICENSE-2.0
 *
 * Unless required by applicable law or agreed to in writing, software
 * distributed under the License is distributed on an "AS IS" BASIS,
 * WITHOUT WARRANTIES OR CONDITIONS OF ANY KIND, either express or implied.
 * See the License for the specific language governing permissions and
 * limitations under the License.
 *
 * @author		Aeneas Rekkas <aeneas+oss@aeneas.io>
 * @copyright 	2015-2018 Aeneas Rekkas <aeneas+oss@aeneas.io>
 * @license 	Apache-2.0
 */

package oauth2_test

import (
	"context"
	"encoding/json"
	"fmt"
	"io/ioutil"
	"net/http"
	"net/http/httptest"
	"net/url"
	"strings"
	"testing"
	"time"

	"github.com/ory/hydra/internal/testhelpers"

	"github.com/go-openapi/strfmt"

	"github.com/ory/hydra/internal/httpclient/client/admin"
	"github.com/ory/hydra/internal/httpclient/models"

	"github.com/ory/hydra/jwk"
	"github.com/ory/hydra/x"

	"github.com/ory/hydra/driver/config"
	"github.com/ory/hydra/internal"
	"github.com/ory/x/urlx"

	jwt2 "github.com/dgrijalva/jwt-go"
	"github.com/golang/mock/gomock"
	"github.com/pkg/errors"
	"github.com/stretchr/testify/assert"
	"github.com/stretchr/testify/require"

	"github.com/ory/fosite"
	"github.com/ory/fosite/handler/openid"
	"github.com/ory/fosite/token/jwt"
	"github.com/ory/hydra/client"
	hydra "github.com/ory/hydra/internal/httpclient/client"
	"github.com/ory/hydra/oauth2"
)

var lifespan = time.Hour
<<<<<<< HEAD
var flushRequests = []*fosite.Request{
	{
		ID:             "flush-1",
		RequestedAt:    time.Now().Round(time.Second),
		Client:         &client.Client{OutfacingID: "foobar"},
		RequestedScope: fosite.Arguments{"fa", "ba"},
		GrantedScope:   fosite.Arguments{"fa", "ba"},
		Form:           url.Values{"foo": []string{"bar", "baz"}},
		Session:        &oauth2.Session{DefaultSession: &openid.DefaultSession{Subject: "bar"}},
	},
	{
		ID:             "flush-2",
		RequestedAt:    time.Now().Round(time.Second).Add(-(lifespan + time.Minute)),
		Client:         &client.Client{OutfacingID: "foobar"},
		RequestedScope: fosite.Arguments{"fa", "ba"},
		GrantedScope:   fosite.Arguments{"fa", "ba"},
		Form:           url.Values{"foo": []string{"bar", "baz"}},
		Session:        &oauth2.Session{DefaultSession: &openid.DefaultSession{Subject: "bar"}},
	},
	{
		ID:             "flush-3",
		RequestedAt:    time.Now().Round(time.Second).Add(-(lifespan + time.Hour)),
		Client:         &client.Client{OutfacingID: "foobar"},
		RequestedScope: fosite.Arguments{"fa", "ba"},
		GrantedScope:   fosite.Arguments{"fa", "ba"},
		Form:           url.Values{"foo": []string{"bar", "baz"}},
		Session:        &oauth2.Session{DefaultSession: &openid.DefaultSession{Subject: "bar"}},
	},
}
var tokenSignature = "4c7c7e8b3a77ad0c3ec846a21653c48b45dbfa31"
var flushRefreshRequests = []*fosite.AccessRequest{
	{
		GrantTypes: []string{
			"refresh_token",
		},
		Request: fosite.Request{
			RequestedAt:    time.Now().Round(time.Second),
			ID:             "flush-refresh-1",
			Client:         &client.Client{OutfacingID: "foobar"},
			RequestedScope: []string{"offline"},
			GrantedScope:   []string{"offline"},
			Session:        &oauth2.Session{DefaultSession: &openid.DefaultSession{Subject: "bar"}},
			Form: url.Values{
				"refresh_token": []string{fmt.Sprintf("%s.%s", "flush-refresh-1", tokenSignature)},
			},
		},
	},
	{
		GrantTypes: []string{
			"refresh_token",
		},
		Request: fosite.Request{
			RequestedAt:    time.Now().Round(time.Second).Add(-(lifespan + time.Minute)),
			ID:             "flush-refresh-2",
			Client:         &client.Client{OutfacingID: "foobar"},
			RequestedScope: []string{"offline"},
			GrantedScope:   []string{"offline"},
			Session:        &oauth2.Session{DefaultSession: &openid.DefaultSession{Subject: "bar"}},
			Form: url.Values{
				"refresh_token": []string{fmt.Sprintf("%s.%s", "flush-refresh-2", tokenSignature)},
			},
		},
	},
	{
		GrantTypes: []string{
			"refresh_token",
		},
		Request: fosite.Request{
			RequestedAt:    time.Now().Round(time.Second).Add(-(lifespan + time.Hour)),
			ID:             "flush-refresh-3",
			Client:         &client.Client{OutfacingID: "foobar"},
			RequestedScope: []string{"offline"},
			GrantedScope:   []string{"offline"},
			Session:        &oauth2.Session{DefaultSession: &openid.DefaultSession{Subject: "bar"}},
			Form: url.Values{
				"refresh_token": []string{fmt.Sprintf("%s.%s", "flush-refresh-3", tokenSignature)},
			},
		},
	},
}
=======
>>>>>>> 40b09cdf

func TestHandlerDeleteHandler(t *testing.T) {
	conf := internal.NewConfigurationWithDefaults()
	conf.MustSet(config.KeyIssuerURL, "http://hydra.localhost")
	reg := internal.NewRegistryMemory(t, conf)

	cm := reg.ClientManager()
	store := reg.OAuth2Storage()

	h := oauth2.NewHandler(reg, conf)

	deleteRequest := &fosite.Request{
		ID:             "del-1",
		RequestedAt:    time.Now().Round(time.Second),
		Client:         &client.Client{OutfacingID: "foobar"},
		RequestedScope: fosite.Arguments{"fa", "ba"},
		GrantedScope:   fosite.Arguments{"fa", "ba"},
		Form:           url.Values{"foo": []string{"bar", "baz"}},
		Session:        &oauth2.Session{DefaultSession: &openid.DefaultSession{Subject: "bar"}},
	}
	require.NoError(t, cm.CreateClient(context.Background(), deleteRequest.Client.(*client.Client)))
	require.NoError(t, store.CreateAccessTokenSession(context.Background(), deleteRequest.ID, deleteRequest))

	r := x.NewRouterAdmin()
	h.SetRoutes(r, r.RouterPublic(), func(h http.Handler) http.Handler {
		return h
	})
	ts := httptest.NewServer(r)
	defer ts.Close()

	c := hydra.NewHTTPClientWithConfig(nil, &hydra.TransportConfig{Schemes: []string{"http"}, Host: urlx.ParseOrPanic(ts.URL).Host})
	_, err := c.Admin.DeleteOAuth2Token(admin.NewDeleteOAuth2TokenParams().WithClientID("foobar"))
	require.NoError(t, err)

	ds := new(oauth2.Session)
	ctx := context.Background()
	_, err = store.GetAccessTokenSession(ctx, "del-1", ds)
	require.Error(t, err, "not_found")
}

func TestHandlerFlushHandler(t *testing.T) {
<<<<<<< HEAD
	conf := internal.NewConfigurationWithDefaults()
	conf.MustSet(config.KeyScopeStrategy, "DEPRECATED_HIERARCHICAL_SCOPE_STRATEGY")
	conf.MustSet(config.KeyIssuerURL, "http://hydra.localhost")
	conf.MustSet(config.KeyRefreshTokenLifespan, time.Hour*1)
	reg := internal.NewRegistryMemory(t, conf)
=======
>>>>>>> 40b09cdf

	t.Run("case=not-after", func(t *testing.T) {
		ctx := context.Background()

<<<<<<< HEAD
	h := oauth2.NewHandler(reg, conf)
	for _, r := range flushRequests {
		_ = cl.CreateClient(context.Background(), r.Client.(*client.Client))
		require.NoError(t, store.CreateAccessTokenSession(context.Background(), r.ID, r))
	}
	for _, fr := range flushRefreshRequests {
		_ = cl.CreateClient(context.Background(), fr.Client.(*client.Client))
		require.NoError(t, store.CreateRefreshTokenSession(context.Background(), fr.ID, fr))
	}
=======
		// Setup database and tests
		jt := testhelpers.NewConsentJanitorTestHelper(t.Name())
		reg, err := jt.GetRegistry(ctx, t.Name())
		require.NoError(t, err)
>>>>>>> 40b09cdf

		// Setup rest server
		h := oauth2.NewHandler(reg, jt.GetConfig())

		r := x.NewRouterAdmin()
		h.SetRoutes(r, r.RouterPublic(), func(h http.Handler) http.Handler {
			return h
		})

		ts := httptest.NewServer(r)
		defer ts.Close()
		c := hydra.NewHTTPClientWithConfig(nil, &hydra.TransportConfig{Schemes: []string{"http"}, Host: urlx.ParseOrPanic(ts.URL).Host})

		// Get the notAfter test cycles
		notAfterTests := testhelpers.NewConsentJanitorTestHelper(t.Name()).GetNotAfterTestCycles()

<<<<<<< HEAD
	_, err = store.GetRefreshTokenSession(ctx, "flush-refresh-1", ds)
	require.NoError(t, err)
	_, err = store.GetRefreshTokenSession(ctx, "flush-refresh-2", ds)
	require.NoError(t, err)
	_, err = store.GetRefreshTokenSession(ctx, "flush-refresh-3", ds)
	require.NoError(t, err)

	_, err = c.Admin.FlushInactiveOAuth2Tokens(admin.NewFlushInactiveOAuth2TokensParams().WithBody(&models.FlushInactiveOAuth2TokensRequest{NotAfter: strfmt.DateTime(time.Now().Add(-(lifespan + time.Hour/2)))}))
	require.NoError(t, err)
=======
		for k, v := range notAfterTests {
			t.Run(fmt.Sprintf("case=%s", k), func(t *testing.T) {
				ctx := context.Background()
				jt := testhelpers.NewConsentJanitorTestHelper(t.Name())
>>>>>>> 40b09cdf

				notAfter := time.Now().Round(time.Second).Add(-v)

<<<<<<< HEAD
	_, err = store.GetRefreshTokenSession(ctx, "flush-refresh-1", ds)
	require.NoError(t, err)
	_, err = store.GetRefreshTokenSession(ctx, "flush-refresh-2", ds)
	require.NoError(t, err)
	_, err = store.GetRefreshTokenSession(ctx, "flush-refresh-3", ds)
	require.Error(t, err)

	_, err = c.Admin.FlushInactiveOAuth2Tokens(admin.NewFlushInactiveOAuth2TokensParams().WithBody(&models.FlushInactiveOAuth2TokensRequest{NotAfter: strfmt.DateTime(time.Now())}))
	require.NoError(t, err)

	_, err = store.GetAccessTokenSession(ctx, "flush-1", ds)
	require.NoError(t, err)
	_, err = store.GetAccessTokenSession(ctx, "flush-2", ds)
	require.Error(t, err)
	_, err = store.GetAccessTokenSession(ctx, "flush-3", ds)
	require.Error(t, err)

	_, err = store.GetRefreshTokenSession(ctx, "flush-refresh-1", ds)
	require.NoError(t, err)
	_, err = store.GetRefreshTokenSession(ctx, "flush-refresh-2", ds)
	require.Error(t, err)
	_, err = store.GetRefreshTokenSession(ctx, "flush-refresh-3", ds)
	require.Error(t, err)
=======
				t.Run("step=setup-access-token", jt.AccessTokenNotAfterSetup(ctx, reg.ClientManager(), reg.OAuth2Storage()))
				t.Run("step=setup-refresh-token", jt.RefreshTokenNotAfterSetup(ctx, reg.ClientManager(), reg.OAuth2Storage()))

				t.Run("step=cleanup", func(t *testing.T) {
					_, err := c.Admin.FlushInactiveOAuth2Tokens(admin.NewFlushInactiveOAuth2TokensParams().WithBody(&models.FlushInactiveOAuth2TokensRequest{NotAfter: strfmt.DateTime(notAfter)}))
					require.NoError(t, err)
				})

				t.Run("step=validate-access-token", jt.AccessTokenNotAfterValidate(ctx, notAfter, reg.OAuth2Storage()))
				t.Run("step=validate-refresh-token", jt.RefreshTokenNotAfterValidate(ctx, notAfter, reg.OAuth2Storage()))
			})
		}

	})
>>>>>>> 40b09cdf
}

func TestUserinfo(t *testing.T) {
	conf := internal.NewConfigurationWithDefaults()
	conf.MustSet(config.KeyScopeStrategy, "")
	conf.MustSet(config.KeyAuthCodeLifespan, lifespan)
	conf.MustSet(config.KeyIssuerURL, "http://hydra.localhost")
	reg := internal.NewRegistryMemory(t, conf)
	internal.MustEnsureRegistryKeys(reg, x.OpenIDConnectKeyName)

	ctrl := gomock.NewController(t)
	op := NewMockOAuth2Provider(ctrl)
	defer ctrl.Finish()
	reg.WithOAuth2Provider(op)

	h := reg.OAuth2Handler()

	router := x.NewRouterAdmin()
	h.SetRoutes(router, router.RouterPublic(), func(h http.Handler) http.Handler {
		return h
	})
	ts := httptest.NewServer(router)
	defer ts.Close()

	for k, tc := range []struct {
		setup                func(t *testing.T)
		checkForSuccess      func(t *testing.T, body []byte)
		checkForUnauthorized func(t *testing.T, body []byte, header http.Header)
		expectStatusCode     int
	}{
		{
			setup: func(t *testing.T) {
				op.EXPECT().IntrospectToken(gomock.Any(), gomock.Eq("access-token"), gomock.Eq(fosite.AccessToken), gomock.Any()).Return(fosite.AccessToken, nil, errors.New("asdf"))
			},
			expectStatusCode: http.StatusInternalServerError,
		},
		{
			setup: func(t *testing.T) {
				op.EXPECT().
					IntrospectToken(gomock.Any(), gomock.Eq("access-token"), gomock.Eq(fosite.AccessToken), gomock.Any()).
					Return(fosite.RefreshToken, nil, nil)
			},
			checkForUnauthorized: func(t *testing.T, body []byte, headers http.Header) {
				assert.True(t, headers.Get("WWW-Authenticate") != "", "%s", headers)
			},
			expectStatusCode: http.StatusUnauthorized,
		},
		{
			setup: func(t *testing.T) {
				op.EXPECT().
					IntrospectToken(gomock.Any(), gomock.Eq("access-token"), gomock.Eq(fosite.AccessToken), gomock.Any()).
					Return(fosite.AccessToken, nil, fosite.ErrRequestUnauthorized)
			},
			checkForUnauthorized: func(t *testing.T, body []byte, headers http.Header) {
				assert.True(t, headers.Get("WWW-Authenticate") != "", "%s", headers)
			},
			expectStatusCode: http.StatusUnauthorized,
		},
		{
			setup: func(t *testing.T) {
				op.EXPECT().
					IntrospectToken(gomock.Any(), gomock.Eq("access-token"), gomock.Eq(fosite.AccessToken), gomock.Any()).
					DoAndReturn(func(_ context.Context, _ string, _ fosite.TokenType, session fosite.Session, _ ...string) (fosite.TokenType, fosite.AccessRequester, error) {
						session = &oauth2.Session{
							DefaultSession: &openid.DefaultSession{
								Claims: &jwt.IDTokenClaims{
									Subject: "alice",
								},
								Headers: new(jwt.Headers),
								Subject: "alice",
							},
							Extra: map[string]interface{}{},
						}

						return fosite.AccessToken, &fosite.AccessRequest{
							Request: fosite.Request{
								Client:  &client.Client{},
								Session: session,
							},
						}, nil
					})
			},
			expectStatusCode: http.StatusOK,
			checkForSuccess: func(t *testing.T, body []byte) {
				assert.True(t, strings.Contains(string(body), `"sub":"alice"`), "%s", body)
			},
		},
		{
			setup: func(t *testing.T) {
				op.EXPECT().
					IntrospectToken(gomock.Any(), gomock.Eq("access-token"), gomock.Eq(fosite.AccessToken), gomock.Any()).
					DoAndReturn(func(_ context.Context, _ string, _ fosite.TokenType, session fosite.Session, _ ...string) (fosite.TokenType, fosite.AccessRequester, error) {
						session = &oauth2.Session{
							DefaultSession: &openid.DefaultSession{
								Claims: &jwt.IDTokenClaims{
									Subject: "another-alice",
								},
								Headers: new(jwt.Headers),
								Subject: "alice",
							},
							Extra: map[string]interface{}{},
						}

						return fosite.AccessToken, &fosite.AccessRequest{
							Request: fosite.Request{
								Client:  &client.Client{},
								Session: session,
							},
						}, nil
					})
			},
			expectStatusCode: http.StatusOK,
			checkForSuccess: func(t *testing.T, body []byte) {
				assert.False(t, strings.Contains(string(body), `"sub":"alice"`), "%s", body)
				assert.True(t, strings.Contains(string(body), `"sub":"another-alice"`), "%s", body)
			},
		},
		{
			setup: func(t *testing.T) {
				op.EXPECT().
					IntrospectToken(gomock.Any(), gomock.Eq("access-token"), gomock.Eq(fosite.AccessToken), gomock.Any()).
					DoAndReturn(func(_ context.Context, _ string, _ fosite.TokenType, session fosite.Session, _ ...string) (fosite.TokenType, fosite.AccessRequester, error) {
						session = &oauth2.Session{
							DefaultSession: &openid.DefaultSession{
								Claims: &jwt.IDTokenClaims{
									Subject: "alice",
								},
								Headers: new(jwt.Headers),
								Subject: "alice",
							},
							Extra: map[string]interface{}{},
						}

						return fosite.AccessToken, &fosite.AccessRequest{
							Request: fosite.Request{
								Client: &client.Client{
									UserinfoSignedResponseAlg: "none",
								},
								Session: session,
							},
						}, nil
					})
			},
			expectStatusCode: http.StatusOK,
			checkForSuccess: func(t *testing.T, body []byte) {
				assert.True(t, strings.Contains(string(body), `"sub":"alice"`), "%s", body)
			},
		},
		{
			setup: func(t *testing.T) {
				op.EXPECT().
					IntrospectToken(gomock.Any(), gomock.Eq("access-token"), gomock.Eq(fosite.AccessToken), gomock.Any()).
					DoAndReturn(func(_ context.Context, _ string, _ fosite.TokenType, session fosite.Session, _ ...string) (fosite.TokenType, fosite.AccessRequester, error) {
						session = &oauth2.Session{
							DefaultSession: &openid.DefaultSession{
								Claims: &jwt.IDTokenClaims{
									Subject: "alice",
								},
								Headers: new(jwt.Headers),
								Subject: "alice",
							},
							Extra: map[string]interface{}{},
						}

						return fosite.AccessToken, &fosite.AccessRequest{
							Request: fosite.Request{
								Client: &client.Client{
									UserinfoSignedResponseAlg: "asdfasdf",
								},
								Session: session,
							},
						}, nil
					})
			},
			expectStatusCode: http.StatusInternalServerError,
		},
		{
			setup: func(t *testing.T) {
				op.EXPECT().
					IntrospectToken(gomock.Any(), gomock.Eq("access-token"), gomock.Eq(fosite.AccessToken), gomock.Any()).
					DoAndReturn(func(_ context.Context, _ string, _ fosite.TokenType, session fosite.Session, _ ...string) (fosite.TokenType, fosite.AccessRequester, error) {
						session = &oauth2.Session{
							DefaultSession: &openid.DefaultSession{
								Claims: &jwt.IDTokenClaims{
									Subject: "alice",
								},
								Headers: new(jwt.Headers),
								Subject: "alice",
							},
							Extra: map[string]interface{}{},
						}

						return fosite.AccessToken, &fosite.AccessRequest{
							Request: fosite.Request{
								Client: &client.Client{
									OutfacingID:               "foobar-client",
									UserinfoSignedResponseAlg: "RS256",
								},
								Session: session,
							},
						}, nil
					})
			},
			expectStatusCode: http.StatusOK,
			checkForSuccess: func(t *testing.T, body []byte) {
				claims, err := jwt2.Parse(string(body), func(token *jwt2.Token) (interface{}, error) {
					keys, err := reg.KeyManager().GetKeySet(context.Background(), x.OpenIDConnectKeyName)
					require.NoError(t, err)
					t.Logf("%+v", keys)
					key, err := jwk.FindKeyByPrefix(keys, "public")
					return jwk.MustRSAPublic(key), nil
				})
				require.NoError(t, err)
				assert.EqualValues(t, "alice", claims.Claims.(jwt2.MapClaims)["sub"])
				assert.EqualValues(t, []interface{}{"foobar-client"}, claims.Claims.(jwt2.MapClaims)["aud"], "%#v", claims.Claims)
				assert.NotEmpty(t, claims.Claims.(jwt2.MapClaims)["jti"])
			},
		},
	} {
		t.Run(fmt.Sprintf("case=%d", k), func(t *testing.T) {
			tc.setup(t)

			req, err := http.NewRequest("GET", ts.URL+"/userinfo", nil)
			require.NoError(t, err)
			req.Header.Set("Authorization", "Bearer access-token")
			resp, err := http.DefaultClient.Do(req)
			require.NoError(t, err)
			defer resp.Body.Close()
			require.EqualValues(t, tc.expectStatusCode, resp.StatusCode)
			body, err := ioutil.ReadAll(resp.Body)
			require.NoError(t, err)
			if tc.expectStatusCode == http.StatusOK {
				tc.checkForSuccess(t, body)
			} else if tc.expectStatusCode == http.StatusUnauthorized {
				tc.checkForUnauthorized(t, body, resp.Header)
			}
		})
	}
}

func TestHandlerWellKnown(t *testing.T) {
	conf := internal.NewConfigurationWithDefaults()
	conf.MustSet(config.KeyScopeStrategy, "DEPRECATED_HIERARCHICAL_SCOPE_STRATEGY")
	conf.MustSet(config.KeyIssuerURL, "http://hydra.localhost")
	conf.MustSet(config.KeySubjectTypesSupported, []string{"pairwise", "public"})
	conf.MustSet(config.KeyOIDCDiscoverySupportedClaims, []string{"sub"})
	conf.MustSet(config.KeyOAuth2ClientRegistrationURL, "http://client-register/registration")
	conf.MustSet(config.KeyOIDCDiscoveryUserinfoEndpoint, "/userinfo")
	reg := internal.NewRegistryMemory(t, conf)

	h := oauth2.NewHandler(reg, conf)

	r := x.NewRouterAdmin()
	h.SetRoutes(r, r.RouterPublic(), func(h http.Handler) http.Handler {
		return h
	})
	ts := httptest.NewServer(r)
	defer ts.Close()

	res, err := http.Get(ts.URL + "/.well-known/openid-configuration")
	require.NoError(t, err)
	defer res.Body.Close()

	trueConfig := oauth2.WellKnown{
		Issuer:                                 strings.TrimRight(conf.IssuerURL().String(), "/") + "/",
		AuthURL:                                conf.OAuth2AuthURL().String(),
		TokenURL:                               conf.OAuth2TokenURL().String(),
		JWKsURI:                                conf.JWKSURL().String(),
		RevocationEndpoint:                     urlx.AppendPaths(conf.IssuerURL(), oauth2.RevocationPath).String(),
		RegistrationEndpoint:                   conf.OAuth2ClientRegistrationURL().String(),
		SubjectTypes:                           []string{"pairwise", "public"},
		ResponseTypes:                          []string{"code", "code id_token", "id_token", "token id_token", "token", "token id_token code"},
		ClaimsSupported:                        conf.OIDCDiscoverySupportedClaims(),
		ScopesSupported:                        conf.OIDCDiscoverySupportedScope(),
		UserinfoEndpoint:                       conf.OIDCDiscoveryUserinfoEndpoint().String(),
		TokenEndpointAuthMethodsSupported:      []string{"client_secret_post", "client_secret_basic", "private_key_jwt", "none"},
		GrantTypesSupported:                    []string{"authorization_code", "implicit", "client_credentials", "refresh_token"},
		ResponseModesSupported:                 []string{"query", "fragment"},
		IDTokenSigningAlgValuesSupported:       []string{"RS256"},
		UserinfoSigningAlgValuesSupported:      []string{"none", "RS256"},
		RequestParameterSupported:              true,
		RequestURIParameterSupported:           true,
		RequireRequestURIRegistration:          true,
		BackChannelLogoutSupported:             true,
		BackChannelLogoutSessionSupported:      true,
		FrontChannelLogoutSupported:            true,
		FrontChannelLogoutSessionSupported:     true,
		EndSessionEndpoint:                     urlx.AppendPaths(conf.IssuerURL(), oauth2.LogoutPath).String(),
		RequestObjectSigningAlgValuesSupported: []string{"RS256", "none"},
	}
	var wellKnownResp oauth2.WellKnown
	err = json.NewDecoder(res.Body).Decode(&wellKnownResp)
	require.NoError(t, err, "problem decoding wellknown json response: %+v", err)
	assert.EqualValues(t, trueConfig, wellKnownResp)
}<|MERGE_RESOLUTION|>--- conflicted
+++ resolved
@@ -61,89 +61,6 @@
 )
 
 var lifespan = time.Hour
-<<<<<<< HEAD
-var flushRequests = []*fosite.Request{
-	{
-		ID:             "flush-1",
-		RequestedAt:    time.Now().Round(time.Second),
-		Client:         &client.Client{OutfacingID: "foobar"},
-		RequestedScope: fosite.Arguments{"fa", "ba"},
-		GrantedScope:   fosite.Arguments{"fa", "ba"},
-		Form:           url.Values{"foo": []string{"bar", "baz"}},
-		Session:        &oauth2.Session{DefaultSession: &openid.DefaultSession{Subject: "bar"}},
-	},
-	{
-		ID:             "flush-2",
-		RequestedAt:    time.Now().Round(time.Second).Add(-(lifespan + time.Minute)),
-		Client:         &client.Client{OutfacingID: "foobar"},
-		RequestedScope: fosite.Arguments{"fa", "ba"},
-		GrantedScope:   fosite.Arguments{"fa", "ba"},
-		Form:           url.Values{"foo": []string{"bar", "baz"}},
-		Session:        &oauth2.Session{DefaultSession: &openid.DefaultSession{Subject: "bar"}},
-	},
-	{
-		ID:             "flush-3",
-		RequestedAt:    time.Now().Round(time.Second).Add(-(lifespan + time.Hour)),
-		Client:         &client.Client{OutfacingID: "foobar"},
-		RequestedScope: fosite.Arguments{"fa", "ba"},
-		GrantedScope:   fosite.Arguments{"fa", "ba"},
-		Form:           url.Values{"foo": []string{"bar", "baz"}},
-		Session:        &oauth2.Session{DefaultSession: &openid.DefaultSession{Subject: "bar"}},
-	},
-}
-var tokenSignature = "4c7c7e8b3a77ad0c3ec846a21653c48b45dbfa31"
-var flushRefreshRequests = []*fosite.AccessRequest{
-	{
-		GrantTypes: []string{
-			"refresh_token",
-		},
-		Request: fosite.Request{
-			RequestedAt:    time.Now().Round(time.Second),
-			ID:             "flush-refresh-1",
-			Client:         &client.Client{OutfacingID: "foobar"},
-			RequestedScope: []string{"offline"},
-			GrantedScope:   []string{"offline"},
-			Session:        &oauth2.Session{DefaultSession: &openid.DefaultSession{Subject: "bar"}},
-			Form: url.Values{
-				"refresh_token": []string{fmt.Sprintf("%s.%s", "flush-refresh-1", tokenSignature)},
-			},
-		},
-	},
-	{
-		GrantTypes: []string{
-			"refresh_token",
-		},
-		Request: fosite.Request{
-			RequestedAt:    time.Now().Round(time.Second).Add(-(lifespan + time.Minute)),
-			ID:             "flush-refresh-2",
-			Client:         &client.Client{OutfacingID: "foobar"},
-			RequestedScope: []string{"offline"},
-			GrantedScope:   []string{"offline"},
-			Session:        &oauth2.Session{DefaultSession: &openid.DefaultSession{Subject: "bar"}},
-			Form: url.Values{
-				"refresh_token": []string{fmt.Sprintf("%s.%s", "flush-refresh-2", tokenSignature)},
-			},
-		},
-	},
-	{
-		GrantTypes: []string{
-			"refresh_token",
-		},
-		Request: fosite.Request{
-			RequestedAt:    time.Now().Round(time.Second).Add(-(lifespan + time.Hour)),
-			ID:             "flush-refresh-3",
-			Client:         &client.Client{OutfacingID: "foobar"},
-			RequestedScope: []string{"offline"},
-			GrantedScope:   []string{"offline"},
-			Session:        &oauth2.Session{DefaultSession: &openid.DefaultSession{Subject: "bar"}},
-			Form: url.Values{
-				"refresh_token": []string{fmt.Sprintf("%s.%s", "flush-refresh-3", tokenSignature)},
-			},
-		},
-	},
-}
-=======
->>>>>>> 40b09cdf
 
 func TestHandlerDeleteHandler(t *testing.T) {
 	conf := internal.NewConfigurationWithDefaults()
@@ -185,34 +102,14 @@
 }
 
 func TestHandlerFlushHandler(t *testing.T) {
-<<<<<<< HEAD
-	conf := internal.NewConfigurationWithDefaults()
-	conf.MustSet(config.KeyScopeStrategy, "DEPRECATED_HIERARCHICAL_SCOPE_STRATEGY")
-	conf.MustSet(config.KeyIssuerURL, "http://hydra.localhost")
-	conf.MustSet(config.KeyRefreshTokenLifespan, time.Hour*1)
-	reg := internal.NewRegistryMemory(t, conf)
-=======
->>>>>>> 40b09cdf
 
 	t.Run("case=not-after", func(t *testing.T) {
 		ctx := context.Background()
 
-<<<<<<< HEAD
-	h := oauth2.NewHandler(reg, conf)
-	for _, r := range flushRequests {
-		_ = cl.CreateClient(context.Background(), r.Client.(*client.Client))
-		require.NoError(t, store.CreateAccessTokenSession(context.Background(), r.ID, r))
-	}
-	for _, fr := range flushRefreshRequests {
-		_ = cl.CreateClient(context.Background(), fr.Client.(*client.Client))
-		require.NoError(t, store.CreateRefreshTokenSession(context.Background(), fr.ID, fr))
-	}
-=======
 		// Setup database and tests
 		jt := testhelpers.NewConsentJanitorTestHelper(t.Name())
 		reg, err := jt.GetRegistry(ctx, t.Name())
 		require.NoError(t, err)
->>>>>>> 40b09cdf
 
 		// Setup rest server
 		h := oauth2.NewHandler(reg, jt.GetConfig())
@@ -229,50 +126,13 @@
 		// Get the notAfter test cycles
 		notAfterTests := testhelpers.NewConsentJanitorTestHelper(t.Name()).GetNotAfterTestCycles()
 
-<<<<<<< HEAD
-	_, err = store.GetRefreshTokenSession(ctx, "flush-refresh-1", ds)
-	require.NoError(t, err)
-	_, err = store.GetRefreshTokenSession(ctx, "flush-refresh-2", ds)
-	require.NoError(t, err)
-	_, err = store.GetRefreshTokenSession(ctx, "flush-refresh-3", ds)
-	require.NoError(t, err)
-
-	_, err = c.Admin.FlushInactiveOAuth2Tokens(admin.NewFlushInactiveOAuth2TokensParams().WithBody(&models.FlushInactiveOAuth2TokensRequest{NotAfter: strfmt.DateTime(time.Now().Add(-(lifespan + time.Hour/2)))}))
-	require.NoError(t, err)
-=======
 		for k, v := range notAfterTests {
 			t.Run(fmt.Sprintf("case=%s", k), func(t *testing.T) {
 				ctx := context.Background()
 				jt := testhelpers.NewConsentJanitorTestHelper(t.Name())
->>>>>>> 40b09cdf
 
 				notAfter := time.Now().Round(time.Second).Add(-v)
 
-<<<<<<< HEAD
-	_, err = store.GetRefreshTokenSession(ctx, "flush-refresh-1", ds)
-	require.NoError(t, err)
-	_, err = store.GetRefreshTokenSession(ctx, "flush-refresh-2", ds)
-	require.NoError(t, err)
-	_, err = store.GetRefreshTokenSession(ctx, "flush-refresh-3", ds)
-	require.Error(t, err)
-
-	_, err = c.Admin.FlushInactiveOAuth2Tokens(admin.NewFlushInactiveOAuth2TokensParams().WithBody(&models.FlushInactiveOAuth2TokensRequest{NotAfter: strfmt.DateTime(time.Now())}))
-	require.NoError(t, err)
-
-	_, err = store.GetAccessTokenSession(ctx, "flush-1", ds)
-	require.NoError(t, err)
-	_, err = store.GetAccessTokenSession(ctx, "flush-2", ds)
-	require.Error(t, err)
-	_, err = store.GetAccessTokenSession(ctx, "flush-3", ds)
-	require.Error(t, err)
-
-	_, err = store.GetRefreshTokenSession(ctx, "flush-refresh-1", ds)
-	require.NoError(t, err)
-	_, err = store.GetRefreshTokenSession(ctx, "flush-refresh-2", ds)
-	require.Error(t, err)
-	_, err = store.GetRefreshTokenSession(ctx, "flush-refresh-3", ds)
-	require.Error(t, err)
-=======
 				t.Run("step=setup-access-token", jt.AccessTokenNotAfterSetup(ctx, reg.ClientManager(), reg.OAuth2Storage()))
 				t.Run("step=setup-refresh-token", jt.RefreshTokenNotAfterSetup(ctx, reg.ClientManager(), reg.OAuth2Storage()))
 
@@ -287,7 +147,6 @@
 		}
 
 	})
->>>>>>> 40b09cdf
 }
 
 func TestUserinfo(t *testing.T) {
